//  Copyright (c) 2013, Facebook, Inc.  All rights reserved.
//  This source code is licensed under the BSD-style license found in the
//  LICENSE file in the root directory of this source tree. An additional grant
//  of patent rights can be found in the PATENTS file in the same directory.
//
// Copyright (c) 2011 The LevelDB Authors. All rights reserved.
// Use of this source code is governed by a BSD-style license that can be
// found in the LICENSE file. See the AUTHORS file for names of contributors.

#include "db/db_impl.h"

#include <algorithm>
#include <climits>
#include <cstdio>
#include <set>
#include <stdexcept>
#include <stdint.h>
#include <string>
#include <unordered_set>
#include <vector>

#include "db/builder.h"
#include "db/dbformat.h"
#include "db/db_iter.h"
#include "db/filename.h"
#include "db/log_reader.h"
#include "db/log_writer.h"
#include "db/memtable.h"
#include "db/memtablelist.h"
#include "db/merge_context.h"
#include "db/merge_helper.h"
#include "db/prefix_filter_iterator.h"
#include "db/table_cache.h"
#include "db/table_properties_collector.h"
#include "db/transaction_log_impl.h"
#include "db/version_set.h"
#include "db/write_batch_internal.h"
#include "port/port.h"
#include "rocksdb/compaction_filter.h"
#include "rocksdb/db.h"
#include "rocksdb/env.h"
#include "rocksdb/merge_operator.h"
#include "rocksdb/statistics.h"
#include "rocksdb/status.h"
#include "rocksdb/table.h"
#include "port/port.h"
#include "table/block.h"
#include "table/block_based_table_factory.h"
#include "table/merger.h"
#include "table/two_level_iterator.h"
#include "util/auto_roll_logger.h"
#include "util/build_version.h"
#include "util/coding.h"
#include "util/hash_skiplist_rep.h"
#include "util/logging.h"
#include "util/mutexlock.h"
#include "util/perf_context_imp.h"
#include "util/stop_watch.h"

namespace rocksdb {

void dumpLeveldbBuildVersion(Logger * log);

// Information kept for every waiting writer
struct DBImpl::Writer {
  Status status;
  WriteBatch* batch;
  bool sync;
  bool disableWAL;
  bool done;
  port::CondVar cv;

  explicit Writer(port::Mutex* mu) : cv(mu) { }
};

struct DBImpl::CompactionState {
  Compaction* const compaction;

  // If there were two snapshots with seq numbers s1 and
  // s2 and s1 < s2, and if we find two instances of a key k1 then lies
  // entirely within s1 and s2, then the earlier version of k1 can be safely
  // deleted because that version is not visible in any snapshot.
  std::vector<SequenceNumber> existing_snapshots;

  // Files produced by compaction
  struct Output {
    uint64_t number;
    uint64_t file_size;
    InternalKey smallest, largest;
    SequenceNumber smallest_seqno, largest_seqno;
  };
  std::vector<Output> outputs;
  std::list<uint64_t> allocated_file_numbers;

  // State kept for output being generated
  unique_ptr<WritableFile> outfile;
  unique_ptr<TableBuilder> builder;

  uint64_t total_bytes;

  Output* current_output() { return &outputs[outputs.size()-1]; }

  explicit CompactionState(Compaction* c)
      : compaction(c),
        total_bytes(0) {
  }

  // Create a client visible context of this compaction
  CompactionFilter::Context GetFilterContext() {
    CompactionFilter::Context context;
    context.is_full_compaction = compaction->IsFullCompaction();
    return context;
  }
};

// Fix user-supplied options to be reasonable
template <class T, class V>
static void ClipToRange(T* ptr, V minvalue, V maxvalue) {
  if (static_cast<V>(*ptr) > maxvalue) *ptr = maxvalue;
  if (static_cast<V>(*ptr) < minvalue) *ptr = minvalue;
}
Options SanitizeOptions(const std::string& dbname,
                        const InternalKeyComparator* icmp,
                        const InternalFilterPolicy* ipolicy,
                        const Options& src) {
  Options result = src;
  result.comparator = icmp;
  result.filter_policy = (src.filter_policy != nullptr) ? ipolicy : nullptr;
  ClipToRange(&result.max_open_files,            20,     1000000);
  ClipToRange(&result.write_buffer_size,         ((size_t)64)<<10,
                                                 ((size_t)64)<<30);
  ClipToRange(&result.block_size,                1<<10,  4<<20);

  // if user sets arena_block_size, we trust user to use this value. Otherwise,
  // calculate a proper value from writer_buffer_size;
  if (result.arena_block_size <= 0) {
    result.arena_block_size = result.write_buffer_size / 10;
  }

  result.min_write_buffer_number_to_merge = std::min(
    result.min_write_buffer_number_to_merge, result.max_write_buffer_number-1);
  if (result.info_log == nullptr) {
    Status s = CreateLoggerFromOptions(dbname, result.db_log_dir, src.env,
                                       result, &result.info_log);
    if (!s.ok()) {
      // No place suitable for logging
      result.info_log = nullptr;
    }
  }
  if (result.block_cache == nullptr && !result.no_block_cache) {
    result.block_cache = NewLRUCache(8 << 20);
  }
  result.compression_per_level = src.compression_per_level;
  if (result.block_size_deviation < 0 || result.block_size_deviation > 100) {
    result.block_size_deviation = 0;
  }
  if (result.max_mem_compaction_level >= result.num_levels) {
    result.max_mem_compaction_level = result.num_levels - 1;
  }
  if (result.soft_rate_limit > result.hard_rate_limit) {
    result.soft_rate_limit = result.hard_rate_limit;
  }
  if (result.compaction_filter) {
    Log(result.info_log, "Compaction filter specified, ignore factory");
  }
  if (result.prefix_extractor) {
    // If a prefix extractor has been supplied and a HashSkipListRepFactory is
    // being used, make sure that the latter uses the former as its transform
    // function.
    auto factory = dynamic_cast<HashSkipListRepFactory*>(
      result.memtable_factory.get());
    if (factory &&
        factory->GetTransform() != result.prefix_extractor) {
      Log(result.info_log, "A prefix hash representation factory was supplied "
          "whose prefix extractor does not match options.prefix_extractor. "
          "Falling back to skip list representation factory");
      result.memtable_factory = std::make_shared<SkipListFactory>();
    } else if (factory) {
      Log(result.info_log, "Prefix hash memtable rep is in use.");
    }
  }

  if (result.wal_dir.empty()) {
    // Use dbname as default
    result.wal_dir = dbname;
  }

  // -- Sanitize the table properties collector
  // All user defined properties collectors will be wrapped by
  // UserKeyTablePropertiesCollector since for them they only have the
  // knowledge of the user keys; internal keys are invisible to them.
  auto& collectors = result.table_properties_collectors;
  for (size_t i = 0; i < result.table_properties_collectors.size(); ++i) {
    assert(collectors[i]);
    collectors[i] =
      std::make_shared<UserKeyTablePropertiesCollector>(collectors[i]);
  }

  // Add collector to collect internal key statistics
  collectors.push_back(
      std::make_shared<InternalKeyPropertiesCollector>()
  );

  return result;
}

CompressionType GetCompressionType(const Options& options, int level,
                                   const bool enable_compression) {
  if (!enable_compression) {
    // disable compression
    return kNoCompression;
  }
  // If the use has specified a different compression level for each level,
  // then pick the compresison for that level.
  if (!options.compression_per_level.empty()) {
    const int n = options.compression_per_level.size() - 1;
    // It is possible for level_ to be -1; in that case, we use level
    // 0's compression.  This occurs mostly in backwards compatibility
    // situations when the builder doesn't know what level the file
    // belongs to.  Likewise, if level_ is beyond the end of the
    // specified compression levels, use the last value.
    return options.compression_per_level[std::max(0, std::min(level, n))];
  } else {
    return options.compression;
  }
}

DBImpl::DBImpl(const Options& options, const std::string& dbname)
    : env_(options.env),
      dbname_(dbname),
      internal_comparator_(options.comparator),
      options_(SanitizeOptions(
          dbname, &internal_comparator_, &internal_filter_policy_, options)),
      internal_filter_policy_(options.filter_policy),
      owns_info_log_(options_.info_log != options.info_log),
      db_lock_(nullptr),
      mutex_(options.use_adaptive_mutex),
      shutting_down_(nullptr),
      bg_cv_(&mutex_),
      mem_rep_factory_(options_.memtable_factory.get()),
      mem_(new MemTable(internal_comparator_, mem_rep_factory_,
        NumberLevels(), options_)),
      logfile_number_(0),
      tmp_batch_(),
      bg_compaction_scheduled_(0),
      bg_flush_scheduled_(0),
      bg_logstats_scheduled_(false),
      manual_compaction_(nullptr),
      logger_(nullptr),
      disable_delete_obsolete_files_(false),
      delete_obsolete_files_last_run_(options.env->NowMicros()),
      purge_wal_files_last_run_(0),
      last_stats_dump_time_microsec_(0),
      default_interval_to_delete_obsolete_WAL_(600),
      stall_level0_slowdown_(0),
      stall_memtable_compaction_(0),
      stall_level0_num_files_(0),
      stall_level0_slowdown_count_(0),
      stall_memtable_compaction_count_(0),
      stall_level0_num_files_count_(0),
      started_at_(options.env->NowMicros()),
      flush_on_destroy_(false),
      stats_(options.num_levels),
      delayed_writes_(0),
      storage_options_(options),
      bg_work_gate_closed_(false),
      refitting_level_(false) {

  mem_->Ref();

  env_->GetAbsolutePath(dbname, &db_absolute_path_);

  stall_leveln_slowdown_.resize(options.num_levels);
  stall_leveln_slowdown_count_.resize(options.num_levels);
  for (int i = 0; i < options.num_levels; ++i) {
    stall_leveln_slowdown_[i] = 0;
    stall_leveln_slowdown_count_[i] = 0;
  }

  // Reserve ten files or so for other uses and give the rest to TableCache.
  const int table_cache_size = options_.max_open_files - 10;
  table_cache_.reset(new TableCache(dbname_, &options_,
                                    storage_options_, table_cache_size));

  versions_.reset(new VersionSet(dbname_, &options_, storage_options_,
                                 table_cache_.get(), &internal_comparator_));

  dumpLeveldbBuildVersion(options_.info_log.get());
  options_.Dump(options_.info_log.get());

  char name[100];
  Status st = env_->GetHostName(name, 100L);
  if (st.ok()) {
    host_name_ = name;
  } else {
    Log(options_.info_log, "Can't get hostname, use localhost as host name.");
    host_name_ = "localhost";
  }
  last_log_ts = 0;

  LogFlush(options_.info_log);
}

DBImpl::~DBImpl() {
  std::vector<MemTable*> to_delete;
  to_delete.reserve(options_.max_write_buffer_number);

  // Wait for background work to finish
  if (flush_on_destroy_ && mem_->GetFirstSequenceNumber() != 0) {
    FlushMemTable(FlushOptions());
  }
  mutex_.Lock();
  shutting_down_.Release_Store(this);  // Any non-nullptr value is ok
  while (bg_compaction_scheduled_ ||
         bg_flush_scheduled_ ||
         bg_logstats_scheduled_) {
    bg_cv_.Wait();
  }
  mutex_.Unlock();

  if (db_lock_ != nullptr) {
    env_->UnlockFile(db_lock_);
  }

  if (mem_ != nullptr) {
    delete mem_->Unref();
  }

  imm_.UnrefAll(&to_delete);
  for (MemTable* m: to_delete) {
    delete m;
  }
  LogFlush(options_.info_log);
}

// Do not flush and close database elegantly. Simulate a crash.
void DBImpl::TEST_Destroy_DBImpl() {
  // ensure that no new memtable flushes can occur
  flush_on_destroy_ = false;

  // wait till all background compactions are done.
  mutex_.Lock();
  while (bg_compaction_scheduled_ ||
         bg_flush_scheduled_ ||
         bg_logstats_scheduled_) {
    bg_cv_.Wait();
  }

  // Prevent new compactions from occuring.
  bg_work_gate_closed_ = true;
  const int LargeNumber = 10000000;
  bg_compaction_scheduled_ += LargeNumber;

  mutex_.Unlock();
  LogFlush(options_.info_log);

  // force release the lock file.
  if (db_lock_ != nullptr) {
    env_->UnlockFile(db_lock_);
  }

  log_.reset();
  versions_.reset();
  table_cache_.reset();
}

uint64_t DBImpl::TEST_Current_Manifest_FileNo() {
  return versions_->ManifestFileNumber();
}

Status DBImpl::NewDB() {
  VersionEdit new_db(NumberLevels());
  new_db.SetComparatorName(user_comparator()->Name());
  new_db.SetLogNumber(0);
  new_db.SetNextFile(2);
  new_db.SetLastSequence(0);

  const std::string manifest = DescriptorFileName(dbname_, 1);
  unique_ptr<WritableFile> file;
  Status s = env_->NewWritableFile(manifest, &file, storage_options_);
  if (!s.ok()) {
    return s;
  }
  file->SetPreallocationBlockSize(options_.manifest_preallocation_size);
  {
    log::Writer log(std::move(file));
    std::string record;
    new_db.EncodeTo(&record);
    s = log.AddRecord(record);
  }
  if (s.ok()) {
    // Make "CURRENT" file that points to the new manifest file.
    s = SetCurrentFile(env_, dbname_, 1);
  } else {
    env_->DeleteFile(manifest);
  }
  return s;
}

void DBImpl::MaybeIgnoreError(Status* s) const {
  if (s->ok() || options_.paranoid_checks) {
    // No change needed
  } else {
    Log(options_.info_log, "Ignoring error %s", s->ToString().c_str());
    *s = Status::OK();
  }
}

const Status DBImpl::CreateArchivalDirectory() {
  if (options_.WAL_ttl_seconds > 0 || options_.WAL_size_limit_MB > 0) {
    std::string archivalPath = ArchivalDirectory(options_.wal_dir);
    return env_->CreateDirIfMissing(archivalPath);
  }
  return Status::OK();
}

void DBImpl::PrintStatistics() {
  auto dbstats = options_.statistics.get();
  if (dbstats) {
    Log(options_.info_log,
        "STATISTCS:\n %s",
        dbstats->ToString().c_str());
  }
}

void DBImpl::MaybeDumpStats() {
  if (options_.stats_dump_period_sec == 0) return;

  const uint64_t now_micros = env_->NowMicros();

  if (last_stats_dump_time_microsec_ +
      options_.stats_dump_period_sec * 1000000
      <= now_micros) {
    // Multiple threads could race in here simultaneously.
    // However, the last one will update last_stats_dump_time_microsec_
    // atomically. We could see more than one dump during one dump
    // period in rare cases.
    last_stats_dump_time_microsec_ = now_micros;
    std::string stats;
    GetProperty("rocksdb.stats", &stats);
    Log(options_.info_log, "%s", stats.c_str());
    PrintStatistics();
  }
}

// Returns the list of live files in 'sst_live' and the list
// of all files in the filesystem in 'all_files'.
// no_full_scan = true -- never do the full scan using GetChildren()
// force = false -- don't force the full scan, except every
//  options_.delete_obsolete_files_period_micros
// force = true -- force the full scan
void DBImpl::FindObsoleteFiles(DeletionState& deletion_state,
                               bool force,
                               bool no_full_scan) {
  mutex_.AssertHeld();

  // if deletion is disabled, do nothing
  if (disable_delete_obsolete_files_) {
    return;
  }

  bool doing_the_full_scan = false;

  // logic for figurint out if we're doing the full scan
  if (no_full_scan) {
    doing_the_full_scan = false;
  } else if (force || options_.delete_obsolete_files_period_micros == 0) {
    doing_the_full_scan = true;
  } else {
    const uint64_t now_micros = env_->NowMicros();
    if (delete_obsolete_files_last_run_ +
        options_.delete_obsolete_files_period_micros < now_micros) {
      doing_the_full_scan = true;
      delete_obsolete_files_last_run_ = now_micros;
    }
  }

  // get obsolete files
  versions_->GetObsoleteFiles(&deletion_state.sst_delete_files);

  // store the current filenum, lognum, etc
  deletion_state.manifest_file_number = versions_->ManifestFileNumber();
  deletion_state.log_number = versions_->LogNumber();
  deletion_state.prev_log_number = versions_->PrevLogNumber();

  if (!doing_the_full_scan && !deletion_state.HaveSomethingToDelete()) {
    // avoid filling up sst_live if we're sure that we
    // are not going to do the full scan and that we don't have
    // anything to delete at the moment
    return;
  }

  // don't delete live files
  deletion_state.sst_live.assign(pending_outputs_.begin(),
                                 pending_outputs_.end());
  versions_->AddLiveFiles(&deletion_state.sst_live);

  if (doing_the_full_scan) {
    // set of all files in the directory
    env_->GetChildren(dbname_, &deletion_state.all_files); // Ignore errors

    //Add log files in wal_dir
    if (options_.wal_dir != dbname_) {
      std::vector<std::string> log_files;
      env_->GetChildren(options_.wal_dir, &log_files); // Ignore errors
      deletion_state.all_files.insert(
        deletion_state.all_files.end(),
        log_files.begin(),
        log_files.end()
      );
    }
  }
}

// Diffs the files listed in filenames and those that do not
// belong to live files are posibly removed. Also, removes all the
// files in sst_delete_files and log_delete_files.
// It is not necessary to hold the mutex when invoking this method.
void DBImpl::PurgeObsoleteFiles(DeletionState& state) {

  // free pending memtables
  for (auto m : state.memtables_to_free) {
    delete m;
  }

  // check if there is anything to do
  if (!state.all_files.size() &&
      !state.sst_delete_files.size() &&
      !state.log_delete_files.size()) {
    return;
  }

  // this checks if FindObsoleteFiles() was run before. If not, don't do
  // PurgeObsoleteFiles(). If FindObsoleteFiles() was run, we need to also
  // run PurgeObsoleteFiles(), even if disable_delete_obsolete_files_ is true
  if (state.manifest_file_number == 0) {
    return;
  }

  uint64_t number;
  FileType type;
  std::vector<std::string> old_log_files;

  // Now, convert live list to an unordered set, WITHOUT mutex held;
  // set is slow.
  std::unordered_set<uint64_t> live_set(state.sst_live.begin(),
                                        state.sst_live.end());

  state.all_files.reserve(state.all_files.size() +
      state.sst_delete_files.size());
  for (auto file : state.sst_delete_files) {
    state.all_files.push_back(TableFileName("", file->number).substr(1));
    delete file;
  }

  state.all_files.reserve(state.all_files.size() +
      state.log_delete_files.size());
  for (auto filenum : state.log_delete_files) {
    if (filenum > 0) {
      state.all_files.push_back(LogFileName("", filenum).substr(1));
    }
  }

  // dedup state.all_files so we don't try to delete the same
  // file twice
  sort(state.all_files.begin(), state.all_files.end());
  auto unique_end = unique(state.all_files.begin(), state.all_files.end());

  for (size_t i = 0; state.all_files.begin() + i < unique_end; i++) {
    if (ParseFileName(state.all_files[i], &number, &type)) {
      bool keep = true;
      switch (type) {
        case kLogFile:
          keep = ((number >= state.log_number) ||
                  (number == state.prev_log_number));
          break;
        case kDescriptorFile:
          // Keep my manifest file, and any newer incarnations'
          // (in case there is a race that allows other incarnations)
          keep = (number >= state.manifest_file_number);
          break;
        case kTableFile:
          keep = (live_set.find(number) != live_set.end());
          break;
        case kTempFile:
          // Any temp files that are currently being written to must
          // be recorded in pending_outputs_, which is inserted into "live"
          keep = (live_set.find(number) != live_set.end());
          break;
        case kInfoLogFile:
          keep = true;
          if (number != 0) {
            old_log_files.push_back(state.all_files[i]);
          }
          break;
        case kCurrentFile:
        case kDBLockFile:
        case kIdentityFile:
        case kMetaDatabase:
          keep = true;
          break;
      }

      if (!keep) {
        if (type == kTableFile) {
          // evict from cache
          table_cache_->Evict(number);
        }
        std::string fname = ((type == kLogFile) ? options_.wal_dir : dbname_) +
            "/" + state.all_files[i];
        Log(options_.info_log,
            "Delete type=%d #%lu",
            int(type),
            (unsigned long)number);

        Status st;
        if (type == kLogFile && (options_.WAL_ttl_seconds > 0 ||
              options_.WAL_size_limit_MB > 0)) {
            st = env_->RenameFile(fname,
                ArchivedLogFileName(options_.wal_dir, number));
            if (!st.ok()) {
              Log(options_.info_log,
                  "RenameFile logfile #%lu FAILED -- %s\n",
                  (unsigned long)number, st.ToString().c_str());
            }
        } else {
          st = env_->DeleteFile(fname);
          if (!st.ok()) {
            Log(options_.info_log, "Delete type=%d #%lu FAILED -- %s\n",
                int(type), (unsigned long)number, st.ToString().c_str());
          }
        }
      }
    }
  }

  // Delete old info log files.
  size_t old_log_file_count = old_log_files.size();
  // NOTE: Currently we only support log purge when options_.db_log_dir is
  // located in `dbname` directory.
  if (old_log_file_count >= options_.keep_log_file_num &&
      options_.db_log_dir.empty()) {
    std::sort(old_log_files.begin(), old_log_files.end());
    size_t end = old_log_file_count - options_.keep_log_file_num;
    for (unsigned int i = 0; i <= end; i++) {
      std::string& to_delete = old_log_files.at(i);
      // Log(options_.info_log, "Delete type=%d %s\n",
      //     int(kInfoLogFile), to_delete.c_str());
      env_->DeleteFile(dbname_ + "/" + to_delete);
    }
  }
  PurgeObsoleteWALFiles();
  LogFlush(options_.info_log);
}

void DBImpl::DeleteObsoleteFiles() {
  mutex_.AssertHeld();
  DeletionState deletion_state;
  FindObsoleteFiles(deletion_state, true);
  PurgeObsoleteFiles(deletion_state);
}

// 1. Go through all archived files and
//    a. if ttl is enabled, delete outdated files
//    b. if archive size limit is enabled, delete empty files,
//        compute file number and size.
// 2. If size limit is enabled:
//    a. compute how many files should be deleted
//    b. get sorted non-empty archived logs
//    c. delete what should be deleted
void DBImpl::PurgeObsoleteWALFiles() {
  bool const ttl_enabled = options_.WAL_ttl_seconds > 0;
  bool const size_limit_enabled =  options_.WAL_size_limit_MB > 0;
  if (!ttl_enabled && !size_limit_enabled) {
    return;
  }

  int64_t current_time;
  Status s = env_->GetCurrentTime(&current_time);
  if (!s.ok()) {
    Log(options_.info_log, "Can't get current time: %s", s.ToString().c_str());
    assert(false);
    return;
  }
  uint64_t const now_seconds = static_cast<uint64_t>(current_time);
  uint64_t const time_to_check = (ttl_enabled && !size_limit_enabled) ?
    options_.WAL_ttl_seconds / 2 : default_interval_to_delete_obsolete_WAL_;

  if (purge_wal_files_last_run_ + time_to_check > now_seconds) {
    return;
  }

  purge_wal_files_last_run_ = now_seconds;

  std::string archival_dir = ArchivalDirectory(options_.wal_dir);
  std::vector<std::string> files;
  s = env_->GetChildren(archival_dir, &files);
  if (!s.ok()) {
    Log(options_.info_log, "Can't get archive files: %s", s.ToString().c_str());
    assert(false);
    return;
  }

  size_t log_files_num = 0;
  uint64_t log_file_size = 0;

  for (auto& f : files) {
    uint64_t number;
    FileType type;
    if (ParseFileName(f, &number, &type) && type == kLogFile) {
      std::string const file_path = archival_dir + "/" + f;
      if (ttl_enabled) {
        uint64_t file_m_time;
        Status const s = env_->GetFileModificationTime(file_path,
          &file_m_time);
        if (!s.ok()) {
          Log(options_.info_log, "Can't get file mod time: %s: %s",
              file_path.c_str(), s.ToString().c_str());
          continue;
        }
        if (now_seconds - file_m_time > options_.WAL_ttl_seconds) {
          Status const s = env_->DeleteFile(file_path);
          if (!s.ok()) {
            Log(options_.info_log, "Can't delete file: %s: %s",
                file_path.c_str(), s.ToString().c_str());
            continue;
          }
          continue;
        }
      }

      if (size_limit_enabled) {
        uint64_t file_size;
        Status const s = env_->GetFileSize(file_path, &file_size);
        if (!s.ok()) {
          Log(options_.info_log, "Can't get file size: %s: %s",
              file_path.c_str(), s.ToString().c_str());
          return;
        } else {
          if (file_size > 0) {
            log_file_size = std::max(log_file_size, file_size);
            ++log_files_num;
          } else {
            Status s = env_->DeleteFile(file_path);
            if (!s.ok()) {
              Log(options_.info_log, "Can't delete file: %s: %s",
                  file_path.c_str(), s.ToString().c_str());
              continue;
            }
          }
        }
      }
    }
  }

  if (0 == log_files_num || !size_limit_enabled) {
    return;
  }

  size_t const files_keep_num = options_.WAL_size_limit_MB *
    1024 * 1024 / log_file_size;
  if (log_files_num <= files_keep_num) {
    return;
  }

  size_t files_del_num = log_files_num - files_keep_num;
  VectorLogPtr archived_logs;
  AppendSortedWalsOfType(archival_dir, archived_logs, kArchivedLogFile);

  if (files_del_num > archived_logs.size()) {
    Log(options_.info_log, "Trying to delete more archived log files than "
        "exist. Deleting all");
    files_del_num = archived_logs.size();
  }

  for (size_t i = 0; i < files_del_num; ++i) {
    std::string const file_path = archived_logs[i]->PathName();
    Status const s = DeleteFile(file_path);
    if (!s.ok()) {
      Log(options_.info_log, "Can't delete file: %s: %s",
          file_path.c_str(), s.ToString().c_str());
      continue;
    }
  }
}

// If externalTable is set, then apply recovered transactions
// to that table. This is used for readonly mode.
Status DBImpl::Recover(VersionEdit* edit, MemTable* external_table,
    bool error_if_log_file_exist) {
  mutex_.AssertHeld();

  assert(db_lock_ == nullptr);
  if (!external_table) {
    // We call CreateDirIfMissing() as the directory may already exist (if we
    // are reopening a DB), when this happens we don't want creating the
    // directory to cause an error. However, we need to check if creating the
    // directory fails or else we may get an obscure message about the lock
    // file not existing. One real-world example of this occurring is if
    // env->CreateDirIfMissing() doesn't create intermediate directories, e.g.
    // when dbname_ is "dir/db" but when "dir" doesn't exist.
    Status s = env_->CreateDirIfMissing(dbname_);
    if (!s.ok()) {
      return s;
    }

    s = env_->LockFile(LockFileName(dbname_), &db_lock_);
    if (!s.ok()) {
      return s;
    }

    if (!env_->FileExists(CurrentFileName(dbname_))) {
      if (options_.create_if_missing) {
        // TODO: add merge_operator name check
        s = NewDB();
        if (!s.ok()) {
          return s;
        }
      } else {
        return Status::InvalidArgument(
            dbname_, "does not exist (create_if_missing is false)");
      }
    } else {
      if (options_.error_if_exists) {
        return Status::InvalidArgument(
            dbname_, "exists (error_if_exists is true)");
      }
    }
    // Check for the IDENTITY file and create it if not there
    if (!env_->FileExists(IdentityFileName(dbname_))) {
      s = SetIdentityFile(env_, dbname_);
      if (!s.ok()) {
        return s;
      }
    }
  }

  Status s = versions_->Recover();
  if (s.ok()) {
    SequenceNumber max_sequence(0);

    // Recover from all newer log files than the ones named in the
    // descriptor (new log files may have been added by the previous
    // incarnation without registering them in the descriptor).
    //
    // Note that PrevLogNumber() is no longer used, but we pay
    // attention to it in case we are recovering a database
    // produced by an older version of rocksdb.
    const uint64_t min_log = versions_->LogNumber();
    const uint64_t prev_log = versions_->PrevLogNumber();
    std::vector<std::string> filenames;
    s = env_->GetChildren(options_.wal_dir, &filenames);
    if (!s.ok()) {
      return s;
    }
    uint64_t number;
    FileType type;
    std::vector<uint64_t> logs;
    for (size_t i = 0; i < filenames.size(); i++) {
      if (ParseFileName(filenames[i], &number, &type)
          && type == kLogFile
          && ((number >= min_log) || (number == prev_log))) {
        logs.push_back(number);
      }
    }

    if (logs.size() > 0 && error_if_log_file_exist) {
      return Status::Corruption(""
          "The db was opened in readonly mode with error_if_log_file_exist"
          "flag but a log file already exists");
    }

    // Recover in the order in which the logs were generated
    std::sort(logs.begin(), logs.end());
    for (size_t i = 0; i < logs.size(); i++) {
      s = RecoverLogFile(logs[i], edit, &max_sequence, external_table);
      // The previous incarnation may not have written any MANIFEST
      // records after allocating this log number.  So we manually
      // update the file number allocation counter in VersionSet.
      versions_->MarkFileNumberUsed(logs[i]);
    }

    if (s.ok()) {
      if (versions_->LastSequence() < max_sequence) {
        versions_->SetLastSequence(max_sequence);
      }
      SetTickerCount(options_.statistics.get(), SEQUENCE_NUMBER,
                     versions_->LastSequence());
    }
  }

  return s;
}

Status DBImpl::RecoverLogFile(uint64_t log_number,
                              VersionEdit* edit,
                              SequenceNumber* max_sequence,
                              MemTable* external_table) {
  struct LogReporter : public log::Reader::Reporter {
    Env* env;
    Logger* info_log;
    const char* fname;
    Status* status;  // nullptr if options_.paranoid_checks==false or
                     //            options_.skip_log_error_on_recovery==true
    virtual void Corruption(size_t bytes, const Status& s) {
      Log(info_log, "%s%s: dropping %d bytes; %s",
          (this->status == nullptr ? "(ignoring error) " : ""),
          fname, static_cast<int>(bytes), s.ToString().c_str());
      if (this->status != nullptr && this->status->ok()) *this->status = s;
    }
  };

  mutex_.AssertHeld();

  // Open the log file
  std::string fname = LogFileName(options_.wal_dir, log_number);
  unique_ptr<SequentialFile> file;
  Status status = env_->NewSequentialFile(fname, &file, storage_options_);
  if (!status.ok()) {
    MaybeIgnoreError(&status);
    return status;
  }

  // Create the log reader.
  LogReporter reporter;
  reporter.env = env_;
  reporter.info_log = options_.info_log.get();
  reporter.fname = fname.c_str();
  reporter.status = (options_.paranoid_checks &&
                     !options_.skip_log_error_on_recovery ? &status : nullptr);
  // We intentially make log::Reader do checksumming even if
  // paranoid_checks==false so that corruptions cause entire commits
  // to be skipped instead of propagating bad information (like overly
  // large sequence numbers).
  log::Reader reader(std::move(file), &reporter, true/*checksum*/,
                     0/*initial_offset*/);
  Log(options_.info_log, "Recovering log #%lu",
      (unsigned long) log_number);

  // Read all the records and add to a memtable
  std::string scratch;
  Slice record;
  WriteBatch batch;
  MemTable* mem = nullptr;
  if (external_table) {
    mem = external_table;
  }
  while (reader.ReadRecord(&record, &scratch) && status.ok()) {
    if (record.size() < 12) {
      reporter.Corruption(
          record.size(), Status::Corruption("log record too small"));
      continue;
    }
    WriteBatchInternal::SetContents(&batch, record);

    if (mem == nullptr) {
      mem = new MemTable(internal_comparator_, mem_rep_factory_,
        NumberLevels(), options_);
      mem->Ref();
    }
    status = WriteBatchInternal::InsertInto(&batch, mem, &options_);
    MaybeIgnoreError(&status);
    if (!status.ok()) {
      break;
    }
    const SequenceNumber last_seq =
        WriteBatchInternal::Sequence(&batch) +
        WriteBatchInternal::Count(&batch) - 1;
    if (last_seq > *max_sequence) {
      *max_sequence = last_seq;
    }

    if (!external_table &&
        mem->ApproximateMemoryUsage() > options_.write_buffer_size) {
      status = WriteLevel0TableForRecovery(mem, edit);
      if (!status.ok()) {
        // Reflect errors immediately so that conditions like full
        // file-systems cause the DB::Open() to fail.
        break;
      }
      delete mem->Unref();
      mem = nullptr;
    }
  }

  if (status.ok() && mem != nullptr && !external_table) {
    status = WriteLevel0TableForRecovery(mem, edit);
    // Reflect errors immediately so that conditions like full
    // file-systems cause the DB::Open() to fail.
  }

  if (mem != nullptr && !external_table) {
    delete mem->Unref();
  }
  return status;
}

Status DBImpl::WriteLevel0TableForRecovery(MemTable* mem, VersionEdit* edit) {
  mutex_.AssertHeld();
  const uint64_t start_micros = env_->NowMicros();
  FileMetaData meta;
  meta.number = versions_->NewFileNumber();
  pending_outputs_.insert(meta.number);
  Iterator* iter = mem->NewIterator();
  const SequenceNumber newest_snapshot = snapshots_.GetNewest();
  const SequenceNumber earliest_seqno_in_memtable =
    mem->GetFirstSequenceNumber();
  Log(options_.info_log, "Level-0 table #%lu: started",
      (unsigned long) meta.number);

  Status s;
  {
    mutex_.Unlock();
    s = BuildTable(dbname_, env_, options_, storage_options_,
                   table_cache_.get(), iter, &meta,
                   user_comparator(), newest_snapshot,
                   earliest_seqno_in_memtable, true);
    LogFlush(options_.info_log);
    mutex_.Lock();
  }

  Log(options_.info_log, "Level-0 table #%lu: %lu bytes %s",
      (unsigned long) meta.number,
      (unsigned long) meta.file_size,
      s.ToString().c_str());
  delete iter;

  pending_outputs_.erase(meta.number);

  // Note that if file_size is zero, the file has been deleted and
  // should not be added to the manifest.
  int level = 0;
  if (s.ok() && meta.file_size > 0) {
    edit->AddFile(level, meta.number, meta.file_size,
                  meta.smallest, meta.largest,
                  meta.smallest_seqno, meta.largest_seqno);
  }

  CompactionStats stats;
  stats.micros = env_->NowMicros() - start_micros;
  stats.bytes_written = meta.file_size;
  stats.files_out_levelnp1 = 1;
  stats_[level].Add(stats);
  return s;
}


Status DBImpl::WriteLevel0Table(std::vector<MemTable*> &mems, VersionEdit* edit,
                                uint64_t* filenumber) {
  mutex_.AssertHeld();
  const uint64_t start_micros = env_->NowMicros();
  FileMetaData meta;
  meta.number = versions_->NewFileNumber();
  *filenumber = meta.number;
  pending_outputs_.insert(meta.number);

  std::vector<Iterator*> list;
  for (MemTable* m : mems) {
    Log(options_.info_log,
        "Flushing memtable with log file: %lu\n",
        (unsigned long)m->GetLogNumber());
    list.push_back(m->NewIterator());
  }
  Iterator* iter = NewMergingIterator(env_, &internal_comparator_, &list[0],
                                      list.size());
  const SequenceNumber newest_snapshot = snapshots_.GetNewest();
  const SequenceNumber earliest_seqno_in_memtable =
    mems[0]->GetFirstSequenceNumber();
  Log(options_.info_log,
      "Level-0 flush table #%lu: started",
      (unsigned long)meta.number);

  Version* base = versions_->current();
  base->Ref();          // it is likely that we do not need this reference
  Status s;
  {
    mutex_.Unlock();
    // We skip compression if universal compression is used and the size
    // threshold is set for compression.
    bool enable_compression = (options_.compaction_style
        != kCompactionStyleUniversal ||
        options_.compaction_options_universal.compression_size_percent < 0);
    s = BuildTable(dbname_, env_, options_, storage_options_,
                   table_cache_.get(), iter, &meta,
                   user_comparator(), newest_snapshot,
                   earliest_seqno_in_memtable, enable_compression);
    LogFlush(options_.info_log);
    mutex_.Lock();
  }
  base->Unref();

  Log(options_.info_log, "Level-0 flush table #%lu: %lu bytes %s",
      (unsigned long) meta.number,
      (unsigned long) meta.file_size,
      s.ToString().c_str());
  delete iter;

  // re-acquire the most current version
  base = versions_->current();

  // There could be multiple threads writing to its own level-0 file.
  // The pending_outputs cannot be cleared here, otherwise this newly
  // created file might not be considered as a live-file by another
  // compaction thread that is concurrently deleting obselete files.
  // The pending_outputs can be cleared only after the new version is
  // committed so that other threads can recognize this file as a
  // valid one.
  // pending_outputs_.erase(meta.number);

  // Note that if file_size is zero, the file has been deleted and
  // should not be added to the manifest.
  int level = 0;
  if (s.ok() && meta.file_size > 0) {
    const Slice min_user_key = meta.smallest.user_key();
    const Slice max_user_key = meta.largest.user_key();
    // if we have more than 1 background thread, then we cannot
    // insert files directly into higher levels because some other
    // threads could be concurrently producing compacted files for
    // that key range.
    if (base != nullptr && options_.max_background_compactions <= 1 &&
        options_.compaction_style == kCompactionStyleLevel) {
      level = base->PickLevelForMemTableOutput(min_user_key, max_user_key);
    }
    edit->AddFile(level, meta.number, meta.file_size,
                  meta.smallest, meta.largest,
                  meta.smallest_seqno, meta.largest_seqno);
  }

  CompactionStats stats;
  stats.micros = env_->NowMicros() - start_micros;
  stats.bytes_written = meta.file_size;
  stats_[level].Add(stats);
  return s;
}

Status DBImpl::FlushMemTableToOutputFile(bool* madeProgress,
                                         DeletionState& deletion_state) {
  mutex_.AssertHeld();
  assert(imm_.size() != 0);

  if (!imm_.IsFlushPending(options_.min_write_buffer_number_to_merge)) {
    Log(options_.info_log, "FlushMemTableToOutputFile already in progress");
    Status s = Status::IOError("FlushMemTableToOutputFile already in progress");
    return s;
  }

  // Save the contents of the earliest memtable as a new Table
  uint64_t file_number;
  std::vector<MemTable*> mems;
  imm_.PickMemtablesToFlush(&mems);
  if (mems.empty()) {
    Log(options_.info_log, "Nothing in memstore to flush");
    Status s = Status::IOError("Nothing in memstore to flush");
    return s;
  }

  // record the logfile_number_ before we release the mutex
  // entries mems are (implicitly) sorted in ascending order by their created
  // time. We will use the first memtable's `edit` to keep the meta info for
  // this flush.
  MemTable* m = mems[0];
  VersionEdit* edit = m->GetEdits();
  edit->SetPrevLogNumber(0);
  // SetLogNumber(log_num) indicates logs with number smaller than log_num
  // will no longer be picked up for recovery.
  edit->SetLogNumber(
      mems.back()->GetNextLogNumber()
  );

  std::vector<uint64_t> logs_to_delete;
  for (auto mem : mems) {
    logs_to_delete.push_back(mem->GetLogNumber());
  }

  // This will release and re-acquire the mutex.
  Status s = WriteLevel0Table(mems, edit, &file_number);

  if (s.ok() && shutting_down_.Acquire_Load()) {
    s = Status::IOError(
      "Database shutdown started during memtable compaction"
    );
  }

  // Replace immutable memtable with the generated Table
  s = imm_.InstallMemtableFlushResults(
    mems, versions_.get(), s, &mutex_, options_.info_log.get(),
    file_number, pending_outputs_, &deletion_state.memtables_to_free);

  if (s.ok()) {
    if (madeProgress) {
      *madeProgress = 1;
    }

    MaybeScheduleLogDBDeployStats();

    if (!disable_delete_obsolete_files_) {
      // add to deletion state
      deletion_state.log_delete_files.insert(
          deletion_state.log_delete_files.end(),
          logs_to_delete.begin(),
          logs_to_delete.end());
    }
  }
  return s;
}

void DBImpl::CompactRange(const Slice* begin, const Slice* end,
                          bool reduce_level, int target_level) {
  int max_level_with_files = 1;
  {
    MutexLock l(&mutex_);
    Version* base = versions_->current();
    for (int level = 1; level < NumberLevels(); level++) {
      if (base->OverlapInLevel(level, begin, end)) {
        max_level_with_files = level;
      }
    }
  }
  TEST_FlushMemTable(); // TODO(sanjay): Skip if memtable does not overlap
  for (int level = 0; level < max_level_with_files; level++) {
    TEST_CompactRange(level, begin, end);
  }

  if (reduce_level) {
    ReFitLevel(max_level_with_files, target_level);
  }
  LogFlush(options_.info_log);
}

// return the same level if it cannot be moved
int DBImpl::FindMinimumEmptyLevelFitting(int level) {
  mutex_.AssertHeld();
  int minimum_level = level;
  for (int i = level - 1; i > 0; --i) {
    // stop if level i is not empty
    if (versions_->NumLevelFiles(i) > 0) break;

    // stop if level i is too small (cannot fit the level files)
    if (versions_->MaxBytesForLevel(i) < versions_->NumLevelBytes(level)) break;

    minimum_level = i;
  }
  return minimum_level;
}

void DBImpl::ReFitLevel(int level, int target_level) {
  assert(level < NumberLevels());

  MutexLock l(&mutex_);

  // only allow one thread refitting
  if (refitting_level_) {
    Log(options_.info_log, "ReFitLevel: another thread is refitting");
    return;
  }
  refitting_level_ = true;

  // wait for all background threads to stop
  bg_work_gate_closed_ = true;
  while (bg_compaction_scheduled_ > 0 || bg_flush_scheduled_) {
    Log(options_.info_log,
        "RefitLevel: waiting for background threads to stop: %d %d",
        bg_compaction_scheduled_, bg_flush_scheduled_);
    bg_cv_.Wait();
  }

  // move to a smaller level
  int to_level = target_level;
  if (target_level < 0) {
    to_level = FindMinimumEmptyLevelFitting(level);
  }

  assert(to_level <= level);

  if (to_level < level) {
    Log(options_.info_log, "Before refitting:\n%s",
        versions_->current()->DebugString().data());

    VersionEdit edit(NumberLevels());
    for (const auto& f : versions_->current()->files_[level]) {
      edit.DeleteFile(level, f->number);
      edit.AddFile(to_level, f->number, f->file_size, f->smallest, f->largest,
                   f->smallest_seqno, f->largest_seqno);
    }
    Log(options_.info_log, "Apply version edit:\n%s",
        edit.DebugString().data());

    auto status = versions_->LogAndApply(&edit, &mutex_);

    Log(options_.info_log, "LogAndApply: %s\n", status.ToString().data());

    if (status.ok()) {
      Log(options_.info_log, "After refitting:\n%s",
          versions_->current()->DebugString().data());
    }
  }

  refitting_level_ = false;
  bg_work_gate_closed_ = false;
}

int DBImpl::NumberLevels() {
  return options_.num_levels;
}

int DBImpl::MaxMemCompactionLevel() {
  return options_.max_mem_compaction_level;
}

int DBImpl::Level0StopWriteTrigger() {
  return options_.level0_stop_writes_trigger;
}

Status DBImpl::Flush(const FlushOptions& options) {
  Status status = FlushMemTable(options);
  return status;
}

SequenceNumber DBImpl::GetLatestSequenceNumber() const {
  return versions_->LastSequence();
}

Status DBImpl::GetUpdatesSince(SequenceNumber seq,
                               unique_ptr<TransactionLogIterator>* iter) {

  RecordTick(options_.statistics.get(), GET_UPDATES_SINCE_CALLS);
  if (seq > versions_->LastSequence()) {
    return Status::IOError("Requested sequence not yet written in the db");
  }
  //  Get all sorted Wal Files.
  //  Do binary search and open files and find the seq number.

  std::unique_ptr<VectorLogPtr> wal_files(new VectorLogPtr);
  Status s = GetSortedWalFiles(*wal_files);
  if (!s.ok()) {
    return s;
  }

  s = RetainProbableWalFiles(*wal_files, seq);
  if (!s.ok()) {
    return s;
  }
  iter->reset(
    new TransactionLogIteratorImpl(options_.wal_dir,
                                   &options_,
                                   storage_options_,
                                   seq,
                                   std::move(wal_files),
                                   this));
  return (*iter)->status();
}

Status DBImpl::RetainProbableWalFiles(VectorLogPtr& all_logs,
                                      const SequenceNumber target) {
  long start = 0; // signed to avoid overflow when target is < first file.
  long end = static_cast<long>(all_logs.size()) - 1;
  // Binary Search. avoid opening all files.
  while (end >= start) {
    long mid = start + (end - start) / 2;  // Avoid overflow.
    SequenceNumber current_seq_num = all_logs.at(mid)->StartSequence();
    if (current_seq_num == target) {
      end = mid;
      break;
    } else if (current_seq_num < target) {
      start = mid + 1;
    } else {
      end = mid - 1;
    }
  }
  size_t start_index = std::max(0l, end); // end could be -ve.
  // The last wal file is always included
  all_logs.erase(all_logs.begin(), all_logs.begin() + start_index);
  return Status::OK();
}

bool DBImpl::CheckWalFileExistsAndEmpty(const WalFileType type,
                                        const uint64_t number) {
  const std::string fname = (type == kAliveLogFile) ?
    LogFileName(options_.wal_dir, number) :
    ArchivedLogFileName(options_.wal_dir, number);
  uint64_t file_size;
  Status s = env_->GetFileSize(fname, &file_size);
  return (s.ok() && (file_size == 0));
}

Status DBImpl::ReadFirstRecord(const WalFileType type, const uint64_t number,
                               WriteBatch* const result) {

  if (type == kAliveLogFile) {
    std::string fname = LogFileName(options_.wal_dir, number);
    Status status = ReadFirstLine(fname, result);
    if (!status.ok()) {
      //  check if the file got moved to archive.
      std::string archived_file =
        ArchivedLogFileName(options_.wal_dir, number);
      Status s = ReadFirstLine(archived_file, result);
      if (!s.ok()) {
        return Status::IOError("Log File has been deleted: " + archived_file);
      }
    }
    return Status::OK();
  } else if (type == kArchivedLogFile) {
    std::string fname = ArchivedLogFileName(options_.wal_dir, number);
    Status status = ReadFirstLine(fname, result);
    return status;
  }
  return Status::NotSupported("File Type Not Known: " + std::to_string(type));
}

Status DBImpl::ReadFirstLine(const std::string& fname,
                             WriteBatch* const batch) {
  struct LogReporter : public log::Reader::Reporter {
    Env* env;
    Logger* info_log;
    const char* fname;
    Status* status;  // nullptr if options_.paranoid_checks==false
    virtual void Corruption(size_t bytes, const Status& s) {
      Log(info_log, "%s%s: dropping %d bytes; %s",
          (this->status == nullptr ? "(ignoring error) " : ""),
          fname, static_cast<int>(bytes), s.ToString().c_str());
      if (this->status != nullptr && this->status->ok()) *this->status = s;
    }
  };

  unique_ptr<SequentialFile> file;
  Status status = env_->NewSequentialFile(fname, &file, storage_options_);

  if (!status.ok()) {
    return status;
  }


  LogReporter reporter;
  reporter.env = env_;
  reporter.info_log = options_.info_log.get();
  reporter.fname = fname.c_str();
  reporter.status = (options_.paranoid_checks ? &status : nullptr);
  log::Reader reader(std::move(file), &reporter, true/*checksum*/,
                     0/*initial_offset*/);
  std::string scratch;
  Slice record;

  if (reader.ReadRecord(&record, &scratch) && status.ok()) {
    if (record.size() < 12) {
      reporter.Corruption(
          record.size(), Status::Corruption("log record too small"));
      return Status::IOError("Corruption noted");
      //  TODO read record's till the first no corrupt entry?
    }
    WriteBatchInternal::SetContents(batch, record);
    return Status::OK();
  }
  return Status::IOError("Error reading from file " + fname);
}

struct CompareLogByPointer {
  bool operator() (const unique_ptr<LogFile>& a,
                   const unique_ptr<LogFile>& b) {
    LogFileImpl* a_impl = dynamic_cast<LogFileImpl*>(a.get());
    LogFileImpl* b_impl = dynamic_cast<LogFileImpl*>(b.get());
    return *a_impl < *b_impl;
  }
};

Status DBImpl::AppendSortedWalsOfType(const std::string& path,
    VectorLogPtr& log_files, WalFileType log_type) {
  std::vector<std::string> all_files;
  const Status status = env_->GetChildren(path, &all_files);
  if (!status.ok()) {
    return status;
  }
  log_files.reserve(log_files.size() + all_files.size());
  VectorLogPtr::iterator pos_start;
  if (!log_files.empty()) {
    pos_start = log_files.end() - 1;
  } else {
    pos_start = log_files.begin();
  }
  for (const auto& f : all_files) {
    uint64_t number;
    FileType type;
    if (ParseFileName(f, &number, &type) && type == kLogFile){

      WriteBatch batch;
      Status s = ReadFirstRecord(log_type, number, &batch);
      if (!s.ok()) {
        if (CheckWalFileExistsAndEmpty(log_type, number)) {
          continue;
        }
        return s;
      }

      uint64_t size_bytes;
      s = env_->GetFileSize(LogFileName(path, number), &size_bytes);
      if (!s.ok()) {
        return s;
      }

      log_files.push_back(std::move(unique_ptr<LogFile>(new LogFileImpl(
        number, log_type, WriteBatchInternal::Sequence(&batch), size_bytes))));
    }
  }
  CompareLogByPointer compare_log_files;
  std::sort(pos_start, log_files.end(), compare_log_files);
  return status;
}

void DBImpl::TEST_CompactRange(int level, const Slice* begin,const Slice* end) {
  assert(level >= 0);

  InternalKey begin_storage, end_storage;

  ManualCompaction manual;
  manual.level = level;
  manual.done = false;
  manual.in_progress = false;
  // For universal compaction, we enforce every manual compaction to compact
  // all files.
  if (begin == nullptr ||
      options_.compaction_style == kCompactionStyleUniversal) {
    manual.begin = nullptr;
  } else {
    begin_storage = InternalKey(*begin, kMaxSequenceNumber, kValueTypeForSeek);
    manual.begin = &begin_storage;
  }
  if (end == nullptr ||
      options_.compaction_style == kCompactionStyleUniversal) {
    manual.end = nullptr;
  } else {
    end_storage = InternalKey(*end, 0, static_cast<ValueType>(0));
    manual.end = &end_storage;
  }

  MutexLock l(&mutex_);

  // When a manual compaction arrives, temporarily throttle down
  // the number of background compaction threads to 1. This is
  // needed to ensure that this manual compaction can compact
  // any range of keys/files. We artificialy increase
  // bg_compaction_scheduled_ by a large number, this causes
  // the system to have a single background thread. Now,
  // this manual compaction can progress without stomping
  // on any other concurrent compactions.
  const int LargeNumber = 10000000;
  const int newvalue = options_.max_background_compactions-1;
  bg_compaction_scheduled_ += LargeNumber;
  while (bg_compaction_scheduled_ > LargeNumber) {
    Log(options_.info_log, "Manual compaction request waiting for background threads to fall below 1");
    bg_cv_.Wait();
  }
  Log(options_.info_log, "Manual compaction starting");

  while (!manual.done) {
    while (manual_compaction_ != nullptr) {
      bg_cv_.Wait();
    }
    manual_compaction_ = &manual;
    if (bg_compaction_scheduled_ == LargeNumber) {
      bg_compaction_scheduled_ = newvalue;
    }
    MaybeScheduleFlushOrCompaction();
    while (manual_compaction_ == &manual) {
      bg_cv_.Wait();
    }
  }
  assert(!manual.in_progress);

  // wait till there are no background threads scheduled
  bg_compaction_scheduled_ += LargeNumber;
  while (bg_compaction_scheduled_ > LargeNumber + newvalue) {
    Log(options_.info_log, "Manual compaction resetting background threads");
    bg_cv_.Wait();
  }
  bg_compaction_scheduled_ = 0;
}

Status DBImpl::FlushMemTable(const FlushOptions& options) {
  // nullptr batch means just wait for earlier writes to be done
  Status s = Write(WriteOptions(), nullptr);
  if (s.ok() && options.wait) {
    // Wait until the compaction completes
    s = WaitForFlushMemTable();
  }
  return s;
}

Status DBImpl::WaitForFlushMemTable() {
  Status s;
  // Wait until the compaction completes
  MutexLock l(&mutex_);
  while (imm_.size() > 0 && bg_error_.ok()) {
    bg_cv_.Wait();
  }
  if (imm_.size() != 0) {
    s = bg_error_;
  }
  return s;
}

Status DBImpl::TEST_FlushMemTable() {
  return FlushMemTable(FlushOptions());
}

Status DBImpl::TEST_WaitForFlushMemTable() {
  return WaitForFlushMemTable();
}

Status DBImpl::TEST_WaitForCompact() {
  // Wait until the compaction completes

  // TODO: a bug here. This function actually does not necessarily
  // wait for compact. It actually waits for scheduled compaction
  // OR flush to finish.

  MutexLock l(&mutex_);
  while ((bg_compaction_scheduled_ || bg_flush_scheduled_) &&
         bg_error_.ok()) {
    bg_cv_.Wait();
  }
  return bg_error_;
}

void DBImpl::MaybeScheduleFlushOrCompaction() {
  mutex_.AssertHeld();
  if (bg_work_gate_closed_) {
    // gate closed for backgrond work
  } else if (shutting_down_.Acquire_Load()) {
    // DB is being deleted; no more background compactions
  } else {
    bool is_flush_pending =
      imm_.IsFlushPending(options_.min_write_buffer_number_to_merge);
    if (is_flush_pending &&
        (bg_flush_scheduled_ < options_.max_background_flushes)) {
      // memtable flush needed
      bg_flush_scheduled_++;
      env_->Schedule(&DBImpl::BGWorkFlush, this, Env::Priority::HIGH);
    }

    if ((manual_compaction_ ||
         versions_->NeedsCompaction() ||
         (is_flush_pending && (options_.max_background_flushes <= 0))) &&
        bg_compaction_scheduled_ < options_.max_background_compactions) {
      // compaction needed, or memtable flush needed but HIGH pool not enabled.
      bg_compaction_scheduled_++;
      env_->Schedule(&DBImpl::BGWorkCompaction, this, Env::Priority::LOW);
    }
  }
}

void DBImpl::BGWorkFlush(void* db) {
  reinterpret_cast<DBImpl*>(db)->BackgroundCallFlush();
}

void DBImpl::BGWorkCompaction(void* db) {
  reinterpret_cast<DBImpl*>(db)->BackgroundCallCompaction();
}

Status DBImpl::BackgroundFlush(bool* madeProgress,
                               DeletionState& deletion_state) {
  Status stat;
  while (stat.ok() &&
         imm_.IsFlushPending(options_.min_write_buffer_number_to_merge)) {
    Log(options_.info_log,
        "BackgroundCallFlush doing FlushMemTableToOutputFile, flush slots available %d",
        options_.max_background_flushes - bg_flush_scheduled_);
    stat = FlushMemTableToOutputFile(madeProgress, deletion_state);
  }
  return stat;
}

void DBImpl::BackgroundCallFlush() {
  bool madeProgress = false;
  DeletionState deletion_state(options_.max_write_buffer_number);
  assert(bg_flush_scheduled_);
  MutexLock l(&mutex_);

  Status s;
  if (!shutting_down_.Acquire_Load()) {
    s = BackgroundFlush(&madeProgress, deletion_state);
    if (!s.ok()) {
      // Wait a little bit before retrying background compaction in
      // case this is an environmental problem and we do not want to
      // chew up resources for failed compactions for the duration of
      // the problem.
      bg_cv_.SignalAll();  // In case a waiter can proceed despite the error
      Log(options_.info_log, "Waiting after background flush error: %s",
          s.ToString().c_str());
      mutex_.Unlock();
      LogFlush(options_.info_log);
      env_->SleepForMicroseconds(1000000);
      mutex_.Lock();
    }
  }

  // If !s.ok(), this means that Flush failed. In that case, we want
  // to delete all obsolete files and we force FindObsoleteFiles()
  FindObsoleteFiles(deletion_state, !s.ok());
  // delete unnecessary files if any, this is done outside the mutex
  if (deletion_state.HaveSomethingToDelete()) {
    mutex_.Unlock();
    PurgeObsoleteFiles(deletion_state);
    mutex_.Lock();
  }

  bg_flush_scheduled_--;
  if (madeProgress) {
    MaybeScheduleFlushOrCompaction();
  }
  bg_cv_.SignalAll();
}


void DBImpl::TEST_PurgeObsoleteteWAL() {
  PurgeObsoleteWALFiles();
}

void DBImpl::BackgroundCallCompaction() {
  bool madeProgress = false;
  DeletionState deletion_state(options_.max_write_buffer_number);

  MaybeDumpStats();

  MutexLock l(&mutex_);
  // Log(options_.info_log, "XXX BG Thread %llx process new work item", pthread_self());
  assert(bg_compaction_scheduled_);
  Status s;
  if (!shutting_down_.Acquire_Load()) {
    s = BackgroundCompaction(&madeProgress, deletion_state);
    if (!s.ok()) {
      // Wait a little bit before retrying background compaction in
      // case this is an environmental problem and we do not want to
      // chew up resources for failed compactions for the duration of
      // the problem.
      bg_cv_.SignalAll();  // In case a waiter can proceed despite the error
      Log(options_.info_log, "Waiting after background compaction error: %s",
          s.ToString().c_str());
      mutex_.Unlock();
      LogFlush(options_.info_log);
      env_->SleepForMicroseconds(1000000);
      mutex_.Lock();
    }
  }

  // If !s.ok(), this means that Compaction failed. In that case, we want
  // to delete all obsolete files we might have created and we force
  // FindObsoleteFiles(). This is because deletion_state does not catch
  // all created files if compaction failed.
  FindObsoleteFiles(deletion_state, !s.ok());

  // delete unnecessary files if any, this is done outside the mutex
  if (deletion_state.HaveSomethingToDelete()) {
    mutex_.Unlock();
    PurgeObsoleteFiles(deletion_state);
    mutex_.Lock();
  }

  bg_compaction_scheduled_--;

  MaybeScheduleLogDBDeployStats();

  // Previous compaction may have produced too many files in a level,
  // So reschedule another compaction if we made progress in the
  // last compaction.
  if (madeProgress) {
    MaybeScheduleFlushOrCompaction();
  }
  bg_cv_.SignalAll();

}

Status DBImpl::BackgroundCompaction(bool* madeProgress,
  DeletionState& deletion_state) {
  *madeProgress = false;
  mutex_.AssertHeld();

  // TODO: remove memtable flush from formal compaction
  while (imm_.IsFlushPending(options_.min_write_buffer_number_to_merge)) {
    Log(options_.info_log,
        "BackgroundCompaction doing FlushMemTableToOutputFile, compaction slots "
        "available %d",
        options_.max_background_compactions - bg_compaction_scheduled_);
    Status stat = FlushMemTableToOutputFile(madeProgress, deletion_state);
    if (!stat.ok()) {
      return stat;
    }
  }

  unique_ptr<Compaction> c;
  bool is_manual = (manual_compaction_ != nullptr) &&
                   (manual_compaction_->in_progress == false);
  InternalKey manual_end;
  if (is_manual) {
    ManualCompaction* m = manual_compaction_;
    assert(!m->in_progress);
    m->in_progress = true; // another thread cannot pick up the same work
    c.reset(versions_->CompactRange(m->level, m->begin, m->end));
    if (c) {
      manual_end = c->input(0, c->num_input_files(0) - 1)->largest;
    } else {
      m->done = true;
    }
    Log(options_.info_log,
        "Manual compaction at level-%d from %s .. %s; will stop at %s\n",
        m->level,
        (m->begin ? m->begin->DebugString().c_str() : "(begin)"),
        (m->end ? m->end->DebugString().c_str() : "(end)"),
        (m->done ? "(end)" : manual_end.DebugString().c_str()));
  } else if (!options_.disable_auto_compactions) {
    c.reset(versions_->PickCompaction());
  }

  Status status;
  if (!c) {
    // Nothing to do
    Log(options_.info_log, "Compaction nothing to do");
  } else if (!is_manual && c->IsTrivialMove()) {
    // Move file to next level
    assert(c->num_input_files(0) == 1);
    FileMetaData* f = c->input(0, 0);
    c->edit()->DeleteFile(c->level(), f->number);
    c->edit()->AddFile(c->level() + 1, f->number, f->file_size,
                       f->smallest, f->largest,
                       f->smallest_seqno, f->largest_seqno);
    status = versions_->LogAndApply(c->edit(), &mutex_);
    VersionSet::LevelSummaryStorage tmp;
    Log(options_.info_log, "Moved #%lld to level-%d %lld bytes %s: %s\n",
        static_cast<unsigned long long>(f->number),
        c->level() + 1,
        static_cast<unsigned long long>(f->file_size),
        status.ToString().c_str(),
        versions_->LevelSummary(&tmp));
    versions_->ReleaseCompactionFiles(c.get(), status);
    *madeProgress = true;
  } else {
    MaybeScheduleFlushOrCompaction(); // do more compaction work in parallel.
    CompactionState* compact = new CompactionState(c.get());
    status = DoCompactionWork(compact, deletion_state);
    CleanupCompaction(compact, status);
    versions_->ReleaseCompactionFiles(c.get(), status);
    c->ReleaseInputs();
    *madeProgress = true;
  }
  c.reset();

  if (status.ok()) {
    // Done
  } else if (shutting_down_.Acquire_Load()) {
    // Ignore compaction errors found during shutting down
  } else {
    Log(options_.info_log,
        "Compaction error: %s", status.ToString().c_str());
    if (options_.paranoid_checks && bg_error_.ok()) {
      bg_error_ = status;
    }
  }

  if (is_manual) {
    ManualCompaction* m = manual_compaction_;
    if (!status.ok()) {
      m->done = true;
    }
    // For universal compaction:
    //   Because universal compaction always happens at level 0, so one
    //   compaction will pick up all overlapped files. No files will be
    //   filtered out due to size limit and left for a successive compaction.
    //   So we can safely conclude the current compaction.
    //
    //   Also note that, if we don't stop here, then the current compaction
    //   writes a new file back to level 0, which will be used in successive
    //   compaction. Hence the manual compaction will never finish.
    if (options_.compaction_style == kCompactionStyleUniversal) {
      m->done = true;
    }
    if (!m->done) {
      // We only compacted part of the requested range.  Update *m
      // to the range that is left to be compacted.
      m->tmp_storage = manual_end;
      m->begin = &m->tmp_storage;
    }
    m->in_progress = false; // not being processed anymore
    manual_compaction_ = nullptr;
  }
  return status;
}

void DBImpl::CleanupCompaction(CompactionState* compact, Status status) {
  mutex_.AssertHeld();
  if (compact->builder != nullptr) {
    // May happen if we get a shutdown call in the middle of compaction
    compact->builder->Abandon();
    compact->builder.reset();
  } else {
    assert(compact->outfile == nullptr);
  }
  for (size_t i = 0; i < compact->outputs.size(); i++) {
    const CompactionState::Output& out = compact->outputs[i];
    pending_outputs_.erase(out.number);

    // If this file was inserted into the table cache then remove
    // them here because this compaction was not committed.
    if (!status.ok()) {
      table_cache_->Evict(out.number);
    }
  }
  delete compact;
}

// Allocate the file numbers for the output file. We allocate as
// many output file numbers as there are files in level+1.
// Insert them into pending_outputs so that they do not get deleted.
void DBImpl::AllocateCompactionOutputFileNumbers(CompactionState* compact) {
  mutex_.AssertHeld();
  assert(compact != nullptr);
  assert(compact->builder == nullptr);
  int filesNeeded = compact->compaction->num_input_files(1);
  for (int i = 0; i < filesNeeded; i++) {
    uint64_t file_number = versions_->NewFileNumber();
    pending_outputs_.insert(file_number);
    compact->allocated_file_numbers.push_back(file_number);
  }
}

// Frees up unused file number.
void DBImpl::ReleaseCompactionUnusedFileNumbers(CompactionState* compact) {
  mutex_.AssertHeld();
  for (const auto file_number : compact->allocated_file_numbers) {
    pending_outputs_.erase(file_number);
    // Log(options_.info_log, "XXX releasing unused file num %d", file_number);
  }
}

Status DBImpl::OpenCompactionOutputFile(CompactionState* compact) {
  assert(compact != nullptr);
  assert(compact->builder == nullptr);
  uint64_t file_number;
  // If we have not yet exhausted the pre-allocated file numbers,
  // then use the one from the front. Otherwise, we have to acquire
  // the heavyweight lock and allocate a new file number.
  if (!compact->allocated_file_numbers.empty()) {
    file_number = compact->allocated_file_numbers.front();
    compact->allocated_file_numbers.pop_front();
  } else {
    mutex_.Lock();
    file_number = versions_->NewFileNumber();
    pending_outputs_.insert(file_number);
    mutex_.Unlock();
  }
  CompactionState::Output out;
  out.number = file_number;
  out.smallest.Clear();
  out.largest.Clear();
  out.smallest_seqno = out.largest_seqno = 0;
  compact->outputs.push_back(out);

  // Make the output file
  std::string fname = TableFileName(dbname_, file_number);
  Status s = env_->NewWritableFile(fname, &compact->outfile, storage_options_);

  if (s.ok()) {
    // Over-estimate slightly so we don't end up just barely crossing
    // the threshold.
    compact->outfile->SetPreallocationBlockSize(
      1.1 * versions_->MaxFileSizeForLevel(compact->compaction->output_level()));

    CompressionType compression_type = GetCompressionType(
        options_, compact->compaction->output_level(),
        compact->compaction->enable_compression());

    compact->builder.reset(
        GetTableBuilder(options_, compact->outfile.get(), compression_type));
  }
  LogFlush(options_.info_log);
  return s;
}

Status DBImpl::FinishCompactionOutputFile(CompactionState* compact,
                                          Iterator* input) {
  assert(compact != nullptr);
  assert(compact->outfile);
  assert(compact->builder != nullptr);

  const uint64_t output_number = compact->current_output()->number;
  assert(output_number != 0);

  // Check for iterator errors
  Status s = input->status();
  const uint64_t current_entries = compact->builder->NumEntries();
  if (s.ok()) {
    s = compact->builder->Finish();
  } else {
    compact->builder->Abandon();
  }
  const uint64_t current_bytes = compact->builder->FileSize();
  compact->current_output()->file_size = current_bytes;
  compact->total_bytes += current_bytes;
  compact->builder.reset();

  // Finish and check for file errors
  if (s.ok() && !options_.disableDataSync) {
    if (options_.use_fsync) {
      StopWatch sw(env_, options_.statistics.get(),
                   COMPACTION_OUTFILE_SYNC_MICROS);
      s = compact->outfile->Fsync();
    } else {
      StopWatch sw(env_, options_.statistics.get(),
                   COMPACTION_OUTFILE_SYNC_MICROS);
      s = compact->outfile->Sync();
    }
  }
  if (s.ok()) {
    s = compact->outfile->Close();
  }
  compact->outfile.reset();

  if (s.ok() && current_entries > 0) {
    // Verify that the table is usable
    Iterator* iter = table_cache_->NewIterator(ReadOptions(),
                                               storage_options_,
                                               output_number,
                                               current_bytes);
    s = iter->status();
    delete iter;
    if (s.ok()) {
      Log(options_.info_log,
          "Generated table #%lu: %lu keys, %lu bytes",
          (unsigned long) output_number,
          (unsigned long) current_entries,
          (unsigned long) current_bytes);
    }
  }
  return s;
}


Status DBImpl::InstallCompactionResults(CompactionState* compact) {
  mutex_.AssertHeld();

  // paranoia: verify that the files that we started with
  // still exist in the current version and in the same original level.
  // This ensures that a concurrent compaction did not erroneously
  // pick the same files to compact.
  if (!versions_->VerifyCompactionFileConsistency(compact->compaction)) {
    Log(options_.info_log,  "Compaction %d@%d + %d@%d files aborted",
      compact->compaction->num_input_files(0),
      compact->compaction->level(),
      compact->compaction->num_input_files(1),
      compact->compaction->level() + 1);
    return Status::IOError("Compaction input files inconsistent");
  }

  Log(options_.info_log,  "Compacted %d@%d + %d@%d files => %lld bytes",
      compact->compaction->num_input_files(0),
      compact->compaction->level(),
      compact->compaction->num_input_files(1),
      compact->compaction->level() + 1,
      static_cast<long long>(compact->total_bytes));

  // Add compaction outputs
  compact->compaction->AddInputDeletions(compact->compaction->edit());
  const int level = compact->compaction->level();
  for (size_t i = 0; i < compact->outputs.size(); i++) {
    const CompactionState::Output& out = compact->outputs[i];
    compact->compaction->edit()->AddFile(
        (options_.compaction_style == kCompactionStyleUniversal) ?
          level : level + 1,
        out.number, out.file_size, out.smallest, out.largest,
        out.smallest_seqno, out.largest_seqno);
  }
  return versions_->LogAndApply(compact->compaction->edit(), &mutex_);
}

//
// Given a sequence number, return the sequence number of the
// earliest snapshot that this sequence number is visible in.
// The snapshots themselves are arranged in ascending order of
// sequence numbers.
// Employ a sequential search because the total number of
// snapshots are typically small.
inline SequenceNumber DBImpl::findEarliestVisibleSnapshot(
  SequenceNumber in, std::vector<SequenceNumber>& snapshots,
  SequenceNumber* prev_snapshot) {
  SequenceNumber prev __attribute__((unused)) = 0;
  for (const auto cur : snapshots) {
    assert(prev <= cur);
    if (cur >= in) {
      *prev_snapshot = prev;
      return cur;
    }
    prev = cur; // assignment
    assert(prev);
  }
  Log(options_.info_log,
      "Looking for seqid %lu but maxseqid is %lu",
      (unsigned long)in,
      (unsigned long)snapshots[snapshots.size()-1]);
  assert(0);
  return 0;
}

Status DBImpl::DoCompactionWork(CompactionState* compact,
                                DeletionState& deletion_state) {
  assert(compact);
  int64_t imm_micros = 0;  // Micros spent doing imm_ compactions
  Log(options_.info_log,
      "Compacting %d@%d + %d@%d files, score %.2f slots available %d",
      compact->compaction->num_input_files(0),
      compact->compaction->level(),
      compact->compaction->num_input_files(1),
      compact->compaction->level() + 1,
      compact->compaction->score(),
      options_.max_background_compactions - bg_compaction_scheduled_);
  char scratch[256];
  compact->compaction->Summary(scratch, sizeof(scratch));
  Log(options_.info_log, "Compaction start summary: %s\n", scratch);

  assert(versions_->NumLevelFiles(compact->compaction->level()) > 0);
  assert(compact->builder == nullptr);
  assert(!compact->outfile);

  SequenceNumber visible_at_tip = 0;
  SequenceNumber earliest_snapshot;
  SequenceNumber latest_snapshot = 0;
  snapshots_.getAll(compact->existing_snapshots);
  if (compact->existing_snapshots.size() == 0) {
    // optimize for fast path if there are no snapshots
    visible_at_tip = versions_->LastSequence();
    earliest_snapshot = visible_at_tip;
  } else {
    latest_snapshot = compact->existing_snapshots.back();
    // Add the current seqno as the 'latest' virtual
    // snapshot to the end of this list.
    compact->existing_snapshots.push_back(versions_->LastSequence());
    earliest_snapshot = compact->existing_snapshots[0];
  }

  // Is this compaction producing files at the bottommost level?
  bool bottommost_level = compact->compaction->BottomMostLevel();

  // Allocate the output file numbers before we release the lock
  AllocateCompactionOutputFileNumbers(compact);

  // Release mutex while we're actually doing the compaction work
  mutex_.Unlock();

  const uint64_t start_micros = env_->NowMicros();
  unique_ptr<Iterator> input(versions_->MakeInputIterator(compact->compaction));
  input->SeekToFirst();
  Status status;
  ParsedInternalKey ikey;
  std::string current_user_key;
  bool has_current_user_key = false;
  SequenceNumber last_sequence_for_key __attribute__((unused)) =
    kMaxSequenceNumber;
  SequenceNumber visible_in_snapshot = kMaxSequenceNumber;
  std::string compaction_filter_value;
  std::vector<char> delete_key; // for compaction filter
  MergeHelper merge(user_comparator(), options_.merge_operator.get(),
                    options_.info_log.get(),
                    false /* internal key corruption is expected */);
  auto compaction_filter = options_.compaction_filter;
  std::unique_ptr<CompactionFilter> compaction_filter_from_factory = nullptr;
  if (!compaction_filter) {
    auto context = compact->GetFilterContext();
    compaction_filter_from_factory =
      options_.compaction_filter_factory->CreateCompactionFilter(context);
    compaction_filter = compaction_filter_from_factory.get();
  }

  for (; input->Valid() && !shutting_down_.Acquire_Load(); ) {
    // Prioritize immutable compaction work
    // TODO: remove memtable flush from normal compaction work
    if (imm_.imm_flush_needed.NoBarrier_Load() != nullptr) {
      const uint64_t imm_start = env_->NowMicros();
      LogFlush(options_.info_log);
      mutex_.Lock();
      if (imm_.IsFlushPending(options_.min_write_buffer_number_to_merge)) {
        FlushMemTableToOutputFile(nullptr, deletion_state);
        bg_cv_.SignalAll();  // Wakeup MakeRoomForWrite() if necessary
      }
      mutex_.Unlock();
      imm_micros += (env_->NowMicros() - imm_start);
    }

    Slice key = input->key();
    Slice value = input->value();

    if (compact->compaction->ShouldStopBefore(key) &&
        compact->builder != nullptr) {
      status = FinishCompactionOutputFile(compact, input.get());
      if (!status.ok()) {
        break;
      }
    }

    // Handle key/value, add to state, etc.
    bool drop = false;
    bool current_entry_is_merging = false;
    if (!ParseInternalKey(key, &ikey)) {
      // Do not hide error keys
      // TODO: error key stays in db forever? Figure out the intention/rationale
      // v10 error v8 : we cannot hide v8 even though it's pretty obvious.
      current_user_key.clear();
      has_current_user_key = false;
      last_sequence_for_key = kMaxSequenceNumber;
      visible_in_snapshot = kMaxSequenceNumber;
    } else {
      if (!has_current_user_key ||
          user_comparator()->Compare(ikey.user_key,
                                     Slice(current_user_key)) != 0) {
        // First occurrence of this user key
        current_user_key.assign(ikey.user_key.data(), ikey.user_key.size());
        has_current_user_key = true;
        last_sequence_for_key = kMaxSequenceNumber;
        visible_in_snapshot = kMaxSequenceNumber;

        // apply the compaction filter to the first occurrence of the user key
        if (compaction_filter &&
            ikey.type == kTypeValue &&
            (visible_at_tip || ikey.sequence > latest_snapshot)) {
          // If the user has specified a compaction filter and the sequence
          // number is greater than any external snapshot, then invoke the
          // filter.
          // If the return value of the compaction filter is true, replace
          // the entry with a delete marker.
          bool value_changed = false;
          compaction_filter_value.clear();
          bool to_delete =
            compaction_filter->Filter(compact->compaction->level(),
                                               ikey.user_key, value,
                                               &compaction_filter_value,
                                               &value_changed);
          if (to_delete) {
            // make a copy of the original key
            delete_key.assign(key.data(), key.data() + key.size());
            // convert it to a delete
            UpdateInternalKey(&delete_key[0], delete_key.size(),
                              ikey.sequence, kTypeDeletion);
            // anchor the key again
            key = Slice(&delete_key[0], delete_key.size());
            // needed because ikey is backed by key
            ParseInternalKey(key, &ikey);
            // no value associated with delete
            value.clear();
            RecordTick(options_.statistics.get(), COMPACTION_KEY_DROP_USER);
          } else if (value_changed) {
            value = compaction_filter_value;
          }
        }

      }

      // If there are no snapshots, then this kv affect visibility at tip.
      // Otherwise, search though all existing snapshots to find
      // the earlist snapshot that is affected by this kv.
      SequenceNumber prev_snapshot = 0; // 0 means no previous snapshot
      SequenceNumber visible = visible_at_tip ?
        visible_at_tip :
        findEarliestVisibleSnapshot(ikey.sequence,
                                    compact->existing_snapshots,
                                    &prev_snapshot);

      if (visible_in_snapshot == visible) {
        // If the earliest snapshot is which this key is visible in
        // is the same as the visibily of a previous instance of the
        // same key, then this kv is not visible in any snapshot.
        // Hidden by an newer entry for same user key
        // TODO: why not > ?
        assert(last_sequence_for_key >= ikey.sequence);
        drop = true;    // (A)
        RecordTick(options_.statistics.get(), COMPACTION_KEY_DROP_NEWER_ENTRY);
      } else if (ikey.type == kTypeDeletion &&
                 ikey.sequence <= earliest_snapshot &&
                 compact->compaction->IsBaseLevelForKey(ikey.user_key)) {
        // For this user key:
        // (1) there is no data in higher levels
        // (2) data in lower levels will have larger sequence numbers
        // (3) data in layers that are being compacted here and have
        //     smaller sequence numbers will be dropped in the next
        //     few iterations of this loop (by rule (A) above).
        // Therefore this deletion marker is obsolete and can be dropped.
        drop = true;
        RecordTick(options_.statistics.get(), COMPACTION_KEY_DROP_OBSOLETE);
      } else if (ikey.type == kTypeMerge) {
        // We know the merge type entry is not hidden, otherwise we would
        // have hit (A)
        // We encapsulate the merge related state machine in a different
        // object to minimize change to the existing flow. Turn out this
        // logic could also be nicely re-used for memtable flush purge
        // optimization in BuildTable.
        merge.MergeUntil(input.get(), prev_snapshot, bottommost_level,
                         options_.statistics.get());
        current_entry_is_merging = true;
        if (merge.IsSuccess()) {
          // Successfully found Put/Delete/(end-of-key-range) while merging
          // Get the merge result
          key = merge.key();
          ParseInternalKey(key, &ikey);
          value = merge.value();
        } else {
          // Did not find a Put/Delete/(end-of-key-range) while merging
          // We now have some stack of merge operands to write out.
          // NOTE: key,value, and ikey are now referring to old entries.
          //       These will be correctly set below.
          assert(!merge.keys().empty());
          assert(merge.keys().size() == merge.values().size());

          // Hack to make sure last_sequence_for_key is correct
          ParseInternalKey(merge.keys().front(), &ikey);
        }
      }

      last_sequence_for_key = ikey.sequence;
      visible_in_snapshot = visible;
    }
#if 0
    Log(options_.info_log,
        "  Compact: %s, seq %d, type: %d %d, drop: %d, is_base: %d, "
        "%d smallest_snapshot: %d level: %d bottommost %d",
        ikey.user_key.ToString().c_str(),
        (int)ikey.sequence, ikey.type, kTypeValue, drop,
        compact->compaction->IsBaseLevelForKey(ikey.user_key),
        (int)last_sequence_for_key, (int)earliest_snapshot,
        compact->compaction->level(), bottommost_level);
#endif

    if (!drop) {
      // We may write a single key (e.g.: for Put/Delete or successful merge).
      // Or we may instead have to write a sequence/list of keys.
      // We have to write a sequence iff we have an unsuccessful merge
      bool has_merge_list = current_entry_is_merging && !merge.IsSuccess();
      const std::deque<std::string>* keys = nullptr;
      const std::deque<std::string>* values = nullptr;
      std::deque<std::string>::const_reverse_iterator key_iter;
      std::deque<std::string>::const_reverse_iterator value_iter;
      if (has_merge_list) {
        keys = &merge.keys();
        values = &merge.values();
        key_iter = keys->rbegin();    // The back (*rbegin()) is the first key
        value_iter = values->rbegin();

        key = Slice(*key_iter);
        value = Slice(*value_iter);
      }

      // If we have a list of keys to write, traverse the list.
      // If we have a single key to write, simply write that key.
      while (true) {
        // Invariant: key,value,ikey will always be the next entry to write
        char* kptr = (char*)key.data();
        std::string kstr;

        // Zeroing out the sequence number leads to better compression.
        // If this is the bottommost level (no files in lower levels)
        // and the earliest snapshot is larger than this seqno
        // then we can squash the seqno to zero.
        if (options_.compaction_style == kCompactionStyleLevel &&
            bottommost_level && ikey.sequence < earliest_snapshot &&
            ikey.type != kTypeMerge) {
          assert(ikey.type != kTypeDeletion);
          // make a copy because updating in place would cause problems
          // with the priority queue that is managing the input key iterator
          kstr.assign(key.data(), key.size());
          kptr = (char *)kstr.c_str();
          UpdateInternalKey(kptr, key.size(), (uint64_t)0, ikey.type);
        }

        Slice newkey(kptr, key.size());
        assert((key.clear(), 1)); // we do not need 'key' anymore

        // Open output file if necessary
        if (compact->builder == nullptr) {
          status = OpenCompactionOutputFile(compact);
          if (!status.ok()) {
            break;
          }
        }

        SequenceNumber seqno = GetInternalKeySeqno(newkey);
        if (compact->builder->NumEntries() == 0) {
          compact->current_output()->smallest.DecodeFrom(newkey);
          compact->current_output()->smallest_seqno = seqno;
        } else {
          compact->current_output()->smallest_seqno =
            std::min(compact->current_output()->smallest_seqno, seqno);
        }
        compact->current_output()->largest.DecodeFrom(newkey);
        compact->builder->Add(newkey, value);
        compact->current_output()->largest_seqno =
          std::max(compact->current_output()->largest_seqno, seqno);

        // Close output file if it is big enough
        if (compact->builder->FileSize() >=
            compact->compaction->MaxOutputFileSize()) {
          status = FinishCompactionOutputFile(compact, input.get());
          if (!status.ok()) {
            break;
          }
        }

        // If we have a list of entries, move to next element
        // If we only had one entry, then break the loop.
        if (has_merge_list) {
          ++key_iter;
          ++value_iter;

          // If at end of list
          if (key_iter == keys->rend() || value_iter == values->rend()) {
            // Sanity Check: if one ends, then both end
            assert(key_iter == keys->rend() && value_iter == values->rend());
            break;
          }

          // Otherwise not at end of list. Update key, value, and ikey.
          key = Slice(*key_iter);
          value = Slice(*value_iter);
          ParseInternalKey(key, &ikey);

        } else{
          // Only had one item to begin with (Put/Delete)
          break;
        }
      }
    }

    // MergeUntil has moved input to the next entry
    if (!current_entry_is_merging) {
      input->Next();
    }
  }

  if (status.ok() && shutting_down_.Acquire_Load()) {
    status = Status::IOError("Database shutdown started during compaction");
  }
  if (status.ok() && compact->builder != nullptr) {
    status = FinishCompactionOutputFile(compact, input.get());
  }
  if (status.ok()) {
    status = input->status();
  }
  input.reset();

  CompactionStats stats;
  stats.micros = env_->NowMicros() - start_micros - imm_micros;
  if (options_.statistics.get()) {
    options_.statistics.get()->measureTime(COMPACTION_TIME, stats.micros);
  }
  stats.files_in_leveln = compact->compaction->num_input_files(0);
  stats.files_in_levelnp1 = compact->compaction->num_input_files(1);

  int num_output_files = compact->outputs.size();
  if (compact->builder != nullptr) {
    // An error occurred so ignore the last output.
    assert(num_output_files > 0);
    --num_output_files;
  }
  stats.files_out_levelnp1 = num_output_files;

  for (int i = 0; i < compact->compaction->num_input_files(0); i++)
    stats.bytes_readn += compact->compaction->input(0, i)->file_size;

  for (int i = 0; i < compact->compaction->num_input_files(1); i++)
    stats.bytes_readnp1 += compact->compaction->input(1, i)->file_size;

  for (int i = 0; i < num_output_files; i++) {
    stats.bytes_written += compact->outputs[i].file_size;
  }

  LogFlush(options_.info_log);
  mutex_.Lock();
  stats_[compact->compaction->output_level()].Add(stats);

  // if there were any unused file number (mostly in case of
  // compaction error), free up the entry from pending_putputs
  ReleaseCompactionUnusedFileNumbers(compact);

  if (status.ok()) {
    status = InstallCompactionResults(compact);
  }
  VersionSet::LevelSummaryStorage tmp;
  Log(options_.info_log,
      "compacted to: %s, %.1f MB/sec, level %d, files in(%d, %d) out(%d) "
      "MB in(%.1f, %.1f) out(%.1f), read-write-amplify(%.1f) "
      "write-amplify(%.1f) %s\n",
      versions_->LevelSummary(&tmp),
      (stats.bytes_readn + stats.bytes_readnp1 + stats.bytes_written) /
          (double) stats.micros,
      compact->compaction->output_level(),
      stats.files_in_leveln, stats.files_in_levelnp1, stats.files_out_levelnp1,
      stats.bytes_readn / 1048576.0,
      stats.bytes_readnp1 / 1048576.0,
      stats.bytes_written / 1048576.0,
      (stats.bytes_written + stats.bytes_readnp1 + stats.bytes_readn) /
          (double) stats.bytes_readn,
      stats.bytes_written / (double) stats.bytes_readn,
      status.ToString().c_str());

  return status;
}

namespace {
struct IterState {
  port::Mutex* mu;
  Version* version;
  std::vector<MemTable*> mem; // includes both mem_ and imm_
  DBImpl *db;
};

static void CleanupIteratorState(void* arg1, void* arg2) {
  IterState* state = reinterpret_cast<IterState*>(arg1);
  DBImpl::DeletionState deletion_state(state->db->GetOptions().
                                       max_write_buffer_number);
  state->mu->Lock();
  for (unsigned int i = 0; i < state->mem.size(); i++) {
    MemTable* m = state->mem[i]->Unref();
    if (m != nullptr) {
      deletion_state.memtables_to_free.push_back(m);
    }
  }
  state->version->Unref();
  // fast path FindObsoleteFiles
  state->db->FindObsoleteFiles(deletion_state, false, true);
  state->mu->Unlock();
  state->db->PurgeObsoleteFiles(deletion_state);
  delete state;
}
}  // namespace

Iterator* DBImpl::NewInternalIterator(const ReadOptions& options,
                                      SequenceNumber* latest_snapshot) {
  IterState* cleanup = new IterState;
  mutex_.Lock();
  *latest_snapshot = versions_->LastSequence();

  // Collect together all needed child iterators for mem
  std::vector<Iterator*> list;
  mem_->Ref();
  list.push_back(mem_->NewIterator(options));

  cleanup->mem.push_back(mem_);

  // Collect together all needed child iterators for imm_
  std::vector<MemTable*> immutables;
  imm_.GetMemTables(&immutables);
  for (unsigned int i = 0; i < immutables.size(); i++) {
    MemTable* m = immutables[i];
    m->Ref();
    list.push_back(m->NewIterator(options));
    cleanup->mem.push_back(m);
  }

  // Collect iterators for files in L0 - Ln
  versions_->current()->AddIterators(options, storage_options_, &list);
  Iterator* internal_iter =
      NewMergingIterator(env_, &internal_comparator_, &list[0], list.size());
  versions_->current()->Ref();

  cleanup->mu = &mutex_;
  cleanup->db = this;
  cleanup->version = versions_->current();
  internal_iter->RegisterCleanup(CleanupIteratorState, cleanup, nullptr);

  mutex_.Unlock();
  LogFlush(options_.info_log);
  return internal_iter;
}

Iterator* DBImpl::TEST_NewInternalIterator() {
  SequenceNumber ignored;
  return NewInternalIterator(ReadOptions(), &ignored);
}

int64_t DBImpl::TEST_MaxNextLevelOverlappingBytes() {
  MutexLock l(&mutex_);
  return versions_->MaxNextLevelOverlappingBytes();
}

Status DBImpl::Get(const ReadOptions& options,
                   const Slice& key,
                   std::string* value) {
  return GetImpl(options, key, value);
}

Status DBImpl::GetImpl(const ReadOptions& options,
                       const Slice& key,
                       std::string* value,
                       bool* value_found) {
  Status s;

  StopWatch sw(env_, options_.statistics.get(), DB_GET);
  StopWatchNano snapshot_timer(env_, false);
  StartPerfTimer(&snapshot_timer);
  SequenceNumber snapshot;
  std::vector<MemTable*> to_delete;
  to_delete.reserve(options_.max_write_buffer_number);
  mutex_.Lock();
  if (options.snapshot != nullptr) {
    snapshot = reinterpret_cast<const SnapshotImpl*>(options.snapshot)->number_;
  } else {
    snapshot = versions_->LastSequence();
  }

  MemTable* mem = mem_;
  MemTableList imm = imm_;
  Version* current = versions_->current();
  mem->Ref();
  imm.RefAll();
  current->Ref();

  // Unlock while reading from files and memtables
  mutex_.Unlock();
  bool have_stat_update = false;
  Version::GetStats stats;


  // Prepare to store a list of merge operations if merge occurs.
  MergeContext merge_context;

  // First look in the memtable, then in the immutable memtable (if any).
  // s is both in/out. When in, s could either be OK or MergeInProgress.
  // merge_operands will contain the sequence of merges in the latter case.
  LookupKey lkey(key, snapshot);
  BumpPerfTime(&perf_context.get_snapshot_time, &snapshot_timer);
  if (mem->Get(lkey, value, &s, merge_context, options_)) {
    // Done
<<<<<<< HEAD
  } else if (imm.Get(lkey, value, &s, merge_context, options_)) {
=======
    RecordTick(options_.statistics.get(), MEMTABLE_HIT);
  } else if (imm.Get(lkey, value, &s, &merge_operands, options_)) {
>>>>>>> b1d2de4a
    // Done
    RecordTick(options_.statistics.get(), MEMTABLE_HIT);
  } else {
    StopWatchNano from_files_timer(env_, false);
    StartPerfTimer(&from_files_timer);

    current->Get(options, lkey, value, &s, &merge_context, &stats,
                 options_, value_found);
    have_stat_update = true;
<<<<<<< HEAD
    BumpPerfTime(&perf_context.get_from_output_files_time, &from_files_timer);
=======
    RecordTick(options_.statistics.get(), MEMTABLE_MISS);
>>>>>>> b1d2de4a
  }

  StopWatchNano post_process_timer(env_, false);
  StartPerfTimer(&post_process_timer);
  mutex_.Lock();

  if (!options_.disable_seek_compaction &&
      have_stat_update && current->UpdateStats(stats)) {
    MaybeScheduleFlushOrCompaction();
  }
  MemTable* m = mem->Unref();
  imm.UnrefAll(&to_delete);
  current->Unref();
  mutex_.Unlock();

  // free up all obsolete memtables outside the mutex
  delete m;
  for (MemTable* v: to_delete) delete v;

  LogFlush(options_.info_log);
  // Note, tickers are atomic now - no lock protection needed any more.

  RecordTick(options_.statistics.get(), NUMBER_KEYS_READ);
  RecordTick(options_.statistics.get(), BYTES_READ, value->size());
  BumpPerfTime(&perf_context.get_post_process_time, &post_process_timer);
  return s;
}

std::vector<Status> DBImpl::MultiGet(const ReadOptions& options,
                                     const std::vector<Slice>& keys,
                                     std::vector<std::string>* values) {
  StopWatch sw(env_, options_.statistics.get(), DB_MULTIGET);
  StopWatchNano snapshot_timer(env_, false);
  StartPerfTimer(&snapshot_timer);

  SequenceNumber snapshot;
  std::vector<MemTable*> to_delete;
  to_delete.reserve(options_.max_write_buffer_number);

  mutex_.Lock();
  if (options.snapshot != nullptr) {
    snapshot = reinterpret_cast<const SnapshotImpl*>(options.snapshot)->number_;
  } else {
    snapshot = versions_->LastSequence();
  }

  MemTable* mem = mem_;
  MemTableList imm = imm_;
  Version* current = versions_->current();
  mem->Ref();
  imm.RefAll();
  current->Ref();

  // Unlock while reading from files and memtables

  mutex_.Unlock();
  bool have_stat_update = false;
  Version::GetStats stats;

  // Contain a list of merge operations if merge occurs.
  MergeContext merge_context;

  // Note: this always resizes the values array
  int numKeys = keys.size();
  std::vector<Status> statList(numKeys);
  values->resize(numKeys);

  // Keep track of bytes that we read for statistics-recording later
  uint64_t bytesRead = 0;
  BumpPerfTime(&perf_context.get_snapshot_time, &snapshot_timer);

  // For each of the given keys, apply the entire "get" process as follows:
  // First look in the memtable, then in the immutable memtable (if any).
  // s is both in/out. When in, s could either be OK or MergeInProgress.
  // merge_operands will contain the sequence of merges in the latter case.
  for (int i=0; i<numKeys; ++i) {
    merge_context.Clear();
    Status& s = statList[i];
    std::string* value = &(*values)[i];

    LookupKey lkey(keys[i], snapshot);
    if (mem->Get(lkey, value, &s, merge_context, options_)) {
      // Done
    } else if (imm.Get(lkey, value, &s, merge_context, options_)) {
      // Done
    } else {
      current->Get(options, lkey, value, &s, &merge_context, &stats, options_);
      have_stat_update = true;
    }

    if (s.ok()) {
      bytesRead += value->size();
    }
  }

  // Post processing (decrement reference counts and record statistics)
  StopWatchNano post_process_timer(env_, false);
  StartPerfTimer(&post_process_timer);
  mutex_.Lock();
  if (!options_.disable_seek_compaction &&
      have_stat_update && current->UpdateStats(stats)) {
    MaybeScheduleFlushOrCompaction();
  }
  MemTable* m = mem->Unref();
  imm.UnrefAll(&to_delete);
  current->Unref();
  mutex_.Unlock();

  // free up all obsolete memtables outside the mutex
  delete m;
  for (MemTable* v: to_delete) delete v;

  LogFlush(options_.info_log);

  RecordTick(options_.statistics.get(), NUMBER_MULTIGET_CALLS);
  RecordTick(options_.statistics.get(), NUMBER_MULTIGET_KEYS_READ, numKeys);
  RecordTick(options_.statistics.get(), NUMBER_MULTIGET_BYTES_READ, bytesRead);
  BumpPerfTime(&perf_context.get_post_process_time, &post_process_timer);

  return statList;
}

bool DBImpl::KeyMayExist(const ReadOptions& options,
                         const Slice& key,
                         std::string* value,
                         bool* value_found) {
  if (value_found != nullptr) {
    // falsify later if key-may-exist but can't fetch value
    *value_found = true;
  }
  ReadOptions roptions = options;
  roptions.read_tier = kBlockCacheTier; // read from block cache only
  auto s = GetImpl(roptions, key, value, value_found);

  // If options.block_cache != nullptr and the index block of the table didn't
  // not present in block_cache, the return value will be Status::Incomplete.
  // In this case, key may still exist in the table.
  return s.ok() || s.IsIncomplete();
}

Iterator* DBImpl::NewIterator(const ReadOptions& options) {
  SequenceNumber latest_snapshot;
  Iterator* iter = NewInternalIterator(options, &latest_snapshot);
  iter = NewDBIterator(
             &dbname_, env_, options_, user_comparator(), iter,
             (options.snapshot != nullptr
              ? reinterpret_cast<const SnapshotImpl*>(options.snapshot)->number_
              : latest_snapshot));
  if (options.prefix) {
    // use extra wrapper to exclude any keys from the results which
    // don't begin with the prefix
    iter = new PrefixFilterIterator(iter, *options.prefix,
                                    options_.prefix_extractor);
  }
  return iter;
}

const Snapshot* DBImpl::GetSnapshot() {
  MutexLock l(&mutex_);
  return snapshots_.New(versions_->LastSequence());
}

void DBImpl::ReleaseSnapshot(const Snapshot* s) {
  MutexLock l(&mutex_);
  snapshots_.Delete(reinterpret_cast<const SnapshotImpl*>(s));
}

// Convenience methods
Status DBImpl::Put(const WriteOptions& o, const Slice& key, const Slice& val) {
  return DB::Put(o, key, val);
}

Status DBImpl::Merge(const WriteOptions& o, const Slice& key,
                     const Slice& val) {
  if (!options_.merge_operator) {
    return Status::NotSupported("Provide a merge_operator when opening DB");
  } else {
    return DB::Merge(o, key, val);
  }
}

Status DBImpl::Delete(const WriteOptions& options, const Slice& key) {
  return DB::Delete(options, key);
}

Status DBImpl::Write(const WriteOptions& options, WriteBatch* my_batch) {
  StopWatchNano pre_post_process_timer(env_, false);
  StartPerfTimer(&pre_post_process_timer);
  Writer w(&mutex_);
  w.batch = my_batch;
  w.sync = options.sync;
  w.disableWAL = options.disableWAL;
  w.done = false;

  StopWatch sw(env_, options_.statistics.get(), DB_WRITE);
  MutexLock l(&mutex_);
  writers_.push_back(&w);
  while (!w.done && &w != writers_.front()) {
    w.cv.Wait();
  }
  if (w.done) {
    return w.status;
  }

  // May temporarily unlock and wait.
  Status status = MakeRoomForWrite(my_batch == nullptr);
  uint64_t last_sequence = versions_->LastSequence();
  Writer* last_writer = &w;
  if (status.ok() && my_batch != nullptr) {  // nullptr batch is for compactions
    // TODO: BuildBatchGroup physically concatenate/copy all write batches into
    // a new one. Mem copy is done with the lock held. Ideally, we only need
    // the lock to obtain the last_writer and the references to all batches.
    // Creation (copy) of the merged batch could have been done outside of the
    // lock protected region.
    WriteBatch* updates = BuildBatchGroup(&last_writer);

    // Add to log and apply to memtable.  We can release the lock
    // during this phase since &w is currently responsible for logging
    // and protects against concurrent loggers and concurrent writes
    // into mem_.
    {
      mutex_.Unlock();
      const SequenceNumber current_sequence = last_sequence + 1;
      WriteBatchInternal::SetSequence(updates, current_sequence);
      int my_batch_count = WriteBatchInternal::Count(updates);
      last_sequence += my_batch_count;
      // Record statistics
      RecordTick(options_.statistics.get(),
                 NUMBER_KEYS_WRITTEN, my_batch_count);
      RecordTick(options_.statistics.get(),
                 BYTES_WRITTEN,
                 WriteBatchInternal::ByteSize(updates));
      if (options.disableWAL) {
        flush_on_destroy_ = true;
      }
      BumpPerfTime(&perf_context.write_pre_and_post_process_time,
                   &pre_post_process_timer);

      if (!options.disableWAL) {
        StopWatchNano timer(env_);
        StartPerfTimer(&timer);
        status = log_->AddRecord(WriteBatchInternal::Contents(updates));
        if (status.ok() && options.sync) {
          if (options_.use_fsync) {
            StopWatch(env_, options_.statistics.get(), WAL_FILE_SYNC_MICROS);
            status = log_->file()->Fsync();
          } else {
            StopWatch(env_, options_.statistics.get(), WAL_FILE_SYNC_MICROS);
            status = log_->file()->Sync();
          }
        }
        BumpPerfTime(&perf_context.write_wal_time, &timer);
      }
      if (status.ok()) {
        StopWatchNano write_memtable_timer(env_, false);
        StartPerfTimer(&write_memtable_timer);
        status = WriteBatchInternal::InsertInto(updates, mem_, &options_, this,
                                                options_.filter_deletes);
        BumpPerfTime(&perf_context.write_memtable_time, &write_memtable_timer);
        if (!status.ok()) {
          // Panic for in-memory corruptions
          // Note that existing logic was not sound. Any partial failure writing
          // into the memtable would result in a state that some write ops might
          // have succeeded in memtable but Status reports error for all writes.
          throw std::runtime_error("In memory WriteBatch corruption!");
        }
        SetTickerCount(options_.statistics.get(),
                       SEQUENCE_NUMBER, last_sequence);
      }
      StartPerfTimer(&pre_post_process_timer);
      LogFlush(options_.info_log);
      mutex_.Lock();
      if (status.ok()) {
        versions_->SetLastSequence(last_sequence);
      }
    }
    if (updates == &tmp_batch_) tmp_batch_.Clear();
  }
  if (options_.paranoid_checks && !status.ok() && bg_error_.ok()) {
    bg_error_ = status; // stop compaction & fail any further writes
  }

  while (true) {
    Writer* ready = writers_.front();
    writers_.pop_front();
    if (ready != &w) {
      ready->status = status;
      ready->done = true;
      ready->cv.Signal();
    }
    if (ready == last_writer) break;
  }

  // Notify new head of write queue
  if (!writers_.empty()) {
    writers_.front()->cv.Signal();
  }
  BumpPerfTime(&perf_context.write_pre_and_post_process_time,
               &pre_post_process_timer);
  return status;
}

// REQUIRES: Writer list must be non-empty
// REQUIRES: First writer must have a non-nullptr batch
WriteBatch* DBImpl::BuildBatchGroup(Writer** last_writer) {
  assert(!writers_.empty());
  Writer* first = writers_.front();
  WriteBatch* result = first->batch;
  assert(result != nullptr);

  size_t size = WriteBatchInternal::ByteSize(first->batch);

  // Allow the group to grow up to a maximum size, but if the
  // original write is small, limit the growth so we do not slow
  // down the small write too much.
  size_t max_size = 1 << 20;
  if (size <= (128<<10)) {
    max_size = size + (128<<10);
  }

  *last_writer = first;
  std::deque<Writer*>::iterator iter = writers_.begin();
  ++iter;  // Advance past "first"
  for (; iter != writers_.end(); ++iter) {
    Writer* w = *iter;
    if (w->sync && !first->sync) {
      // Do not include a sync write into a batch handled by a non-sync write.
      break;
    }

    if (!w->disableWAL && first->disableWAL) {
      // Do not include a write that needs WAL into a batch that has
      // WAL disabled.
      break;
    }

    if (w->batch != nullptr) {
      size += WriteBatchInternal::ByteSize(w->batch);
      if (size > max_size) {
        // Do not make batch too big
        break;
      }

      // Append to *reuslt
      if (result == first->batch) {
        // Switch to temporary batch instead of disturbing caller's batch
        result = &tmp_batch_;
        assert(WriteBatchInternal::Count(result) == 0);
        WriteBatchInternal::Append(result, first->batch);
      }
      WriteBatchInternal::Append(result, w->batch);
    }
    *last_writer = w;
  }
  return result;
}

// This function computes the amount of time in microseconds by which a write
// should be delayed based on the number of level-0 files according to the
// following formula:
// if n < bottom, return 0;
// if n >= top, return 1000;
// otherwise, let r = (n - bottom) /
//                    (top - bottom)
//  and return r^2 * 1000.
// The goal of this formula is to gradually increase the rate at which writes
// are slowed. We also tried linear delay (r * 1000), but it seemed to do
// slightly worse. There is no other particular reason for choosing quadratic.
uint64_t DBImpl::SlowdownAmount(int n, int top, int bottom) {
  uint64_t delay;
  if (n >= top) {
    delay = 1000;
  }
  else if (n < bottom) {
    delay = 0;
  }
  else {
    // If we are here, we know that:
    //   level0_start_slowdown <= n < level0_slowdown
    // since the previous two conditions are false.
    float how_much =
      (float) (n - bottom) /
              (top - bottom);
    delay = how_much * how_much * 1000;
  }
  assert(delay <= 1000);
  return delay;
}

// REQUIRES: mutex_ is held
// REQUIRES: this thread is currently at the front of the writer queue
Status DBImpl::MakeRoomForWrite(bool force) {
  mutex_.AssertHeld();
  assert(!writers_.empty());
  bool allow_delay = !force;
  bool allow_hard_rate_limit_delay = !force;
  bool allow_soft_rate_limit_delay = !force;
  uint64_t rate_limit_delay_millis = 0;
  Status s;
  double score;

  while (true) {
    if (!bg_error_.ok()) {
      // Yield previous error
      s = bg_error_;
      break;
    } else if (
        allow_delay &&
        versions_->NumLevelFiles(0) >=
          options_.level0_slowdown_writes_trigger) {
      // We are getting close to hitting a hard limit on the number of
      // L0 files.  Rather than delaying a single write by several
      // seconds when we hit the hard limit, start delaying each
      // individual write by 0-1ms to reduce latency variance.  Also,
      // this delay hands over some CPU to the compaction thread in
      // case it is sharing the same core as the writer.
      mutex_.Unlock();
      uint64_t delayed;
      {
        StopWatch sw(env_, options_.statistics.get(), STALL_L0_SLOWDOWN_COUNT);
        env_->SleepForMicroseconds(
          SlowdownAmount(versions_->NumLevelFiles(0),
                         options_.level0_slowdown_writes_trigger,
                         options_.level0_stop_writes_trigger)
        );
        delayed = sw.ElapsedMicros();
      }
      RecordTick(options_.statistics.get(), STALL_L0_SLOWDOWN_MICROS, delayed);
      stall_level0_slowdown_ += delayed;
      stall_level0_slowdown_count_++;
      allow_delay = false;  // Do not delay a single write more than once
      mutex_.Lock();
      delayed_writes_++;
    } else if (!force &&
               (mem_->ApproximateMemoryUsage() <= options_.write_buffer_size)) {
      // There is room in current memtable
      if (allow_delay) {
        DelayLoggingAndReset();
      }
      break;
    } else if (imm_.size() == options_.max_write_buffer_number - 1) {
      // We have filled up the current memtable, but the previous
      // ones are still being compacted, so we wait.
      DelayLoggingAndReset();
      Log(options_.info_log, "wait for memtable compaction...\n");
      uint64_t stall;
      {
        StopWatch sw(env_, options_.statistics.get(),
          STALL_MEMTABLE_COMPACTION_COUNT);
        bg_cv_.Wait();
        stall = sw.ElapsedMicros();
      }
      RecordTick(options_.statistics.get(),
                 STALL_MEMTABLE_COMPACTION_MICROS, stall);
      stall_memtable_compaction_ += stall;
      stall_memtable_compaction_count_++;
    } else if (versions_->NumLevelFiles(0) >=
               options_.level0_stop_writes_trigger) {
      // There are too many level-0 files.
      DelayLoggingAndReset();
      Log(options_.info_log, "wait for fewer level0 files...\n");
      uint64_t stall;
      {
        StopWatch sw(env_, options_.statistics.get(),
                     STALL_L0_NUM_FILES_COUNT);
        bg_cv_.Wait();
        stall = sw.ElapsedMicros();
      }
      RecordTick(options_.statistics.get(), STALL_L0_NUM_FILES_MICROS, stall);
      stall_level0_num_files_ += stall;
      stall_level0_num_files_count_++;
    } else if (
        allow_hard_rate_limit_delay &&
        options_.hard_rate_limit > 1.0 &&
        (score = versions_->MaxCompactionScore()) > options_.hard_rate_limit) {
      // Delay a write when the compaction score for any level is too large.
      int max_level = versions_->MaxCompactionScoreLevel();
      mutex_.Unlock();
      uint64_t delayed;
      {
        StopWatch sw(env_, options_.statistics.get(),
                     HARD_RATE_LIMIT_DELAY_COUNT);
        env_->SleepForMicroseconds(1000);
        delayed = sw.ElapsedMicros();
      }
      stall_leveln_slowdown_[max_level] += delayed;
      stall_leveln_slowdown_count_[max_level]++;
      // Make sure the following value doesn't round to zero.
      uint64_t rate_limit = std::max((delayed / 1000), (uint64_t) 1);
      rate_limit_delay_millis += rate_limit;
      RecordTick(options_.statistics.get(),
                 RATE_LIMIT_DELAY_MILLIS, rate_limit);
      if (options_.rate_limit_delay_max_milliseconds > 0 &&
          rate_limit_delay_millis >=
          (unsigned)options_.rate_limit_delay_max_milliseconds) {
        allow_hard_rate_limit_delay = false;
      }
      mutex_.Lock();
    } else if (
        allow_soft_rate_limit_delay &&
        options_.soft_rate_limit > 0.0 &&
        (score = versions_->MaxCompactionScore()) > options_.soft_rate_limit) {
      // Delay a write when the compaction score for any level is too large.
      // TODO: add statistics
      mutex_.Unlock();
      {
        StopWatch sw(env_, options_.statistics.get(),
                     SOFT_RATE_LIMIT_DELAY_COUNT);
        env_->SleepForMicroseconds(SlowdownAmount(
          score,
          options_.soft_rate_limit,
          options_.hard_rate_limit)
        );
        rate_limit_delay_millis += sw.ElapsedMicros();
      }
      allow_soft_rate_limit_delay = false;
      mutex_.Lock();

    } else {
      unique_ptr<WritableFile> lfile;
      MemTable* memtmp = nullptr;

      // Attempt to switch to a new memtable and trigger compaction of old.
      // Do this without holding the dbmutex lock.
      assert(versions_->PrevLogNumber() == 0);
      uint64_t new_log_number = versions_->NewFileNumber();
      mutex_.Unlock();
      {
        EnvOptions soptions(storage_options_);
        soptions.use_mmap_writes = false;
        DelayLoggingAndReset();
        s = env_->NewWritableFile(
            LogFileName(options_.wal_dir, new_log_number),
            &lfile,
            soptions
          );
        if (s.ok()) {
          // Our final size should be less than write_buffer_size
          // (compression, etc) but err on the side of caution.
          lfile->SetPreallocationBlockSize(1.1 * options_.write_buffer_size);
          memtmp = new MemTable(
            internal_comparator_, mem_rep_factory_, NumberLevels(), options_);
        }
      }
      mutex_.Lock();
      if (!s.ok()) {
        // Avoid chewing through file number space in a tight loop.
        versions_->ReuseFileNumber(new_log_number);
        assert (!memtmp);
        break;
      }
      logfile_number_ = new_log_number;
      log_.reset(new log::Writer(std::move(lfile)));
      mem_->SetNextLogNumber(logfile_number_);
      imm_.Add(mem_);
      if (force) {
        imm_.FlushRequested();
      }
      mem_ = memtmp;
      mem_->Ref();
      Log(options_.info_log,
          "New memtable created with log file: #%lu\n",
          (unsigned long)logfile_number_);
      mem_->SetLogNumber(logfile_number_);
      force = false;   // Do not force another compaction if have room
      MaybeScheduleFlushOrCompaction();
    }
  }
  return s;
}

Env* DBImpl::GetEnv() const {
  return env_;
}

const Options& DBImpl::GetOptions() const {
  return options_;
}

bool DBImpl::GetProperty(const Slice& property, std::string* value) {
  value->clear();

  MutexLock l(&mutex_);
  Slice in = property;
  Slice prefix("rocksdb.");
  if (!in.starts_with(prefix)) return false;
  in.remove_prefix(prefix.size());

  if (in.starts_with("num-files-at-level")) {
    in.remove_prefix(strlen("num-files-at-level"));
    uint64_t level;
    bool ok = ConsumeDecimalNumber(&in, &level) && in.empty();
    if (!ok || (int)level >= NumberLevels()) {
      return false;
    } else {
      char buf[100];
      snprintf(buf, sizeof(buf), "%d",
               versions_->NumLevelFiles(static_cast<int>(level)));
      *value = buf;
      return true;
    }
  } else if (in == "levelstats") {
    char buf[1000];
    snprintf(buf, sizeof(buf),
             "Level Files Size(MB)\n"
             "--------------------\n");
    value->append(buf);

    for (int level = 0; level < NumberLevels(); level++) {
      snprintf(buf, sizeof(buf),
               "%3d %8d %8.0f\n",
               level,
               versions_->NumLevelFiles(level),
               versions_->NumLevelBytes(level) / 1048576.0);
      value->append(buf);
    }
    return true;

  } else if (in == "stats") {
    char buf[1000];
    uint64_t total_bytes_written = 0;
    uint64_t total_bytes_read = 0;
    uint64_t micros_up = env_->NowMicros() - started_at_;
    // Add "+1" to make sure seconds_up is > 0 and avoid NaN later
    double seconds_up = (micros_up + 1) / 1000000.0;
    uint64_t total_slowdown = 0;
    uint64_t total_slowdown_count = 0;
    uint64_t interval_bytes_written = 0;
    uint64_t interval_bytes_read = 0;
    uint64_t interval_bytes_new = 0;
    double   interval_seconds_up = 0;

    // Pardon the long line but I think it is easier to read this way.
    snprintf(buf, sizeof(buf),
             "                               Compactions\n"
             "Level  Files Size(MB) Score Time(sec)  Read(MB) Write(MB)    Rn(MB)  Rnp1(MB)  Wnew(MB) RW-Amplify Read(MB/s) Write(MB/s)      Rn     Rnp1     Wnp1     NewW    Count  Ln-stall Stall-cnt\n"
             "--------------------------------------------------------------------------------------------------------------------------------------------------------------------------------------\n"
             );
    value->append(buf);
    for (int level = 0; level < NumberLevels(); level++) {
      int files = versions_->NumLevelFiles(level);
      if (stats_[level].micros > 0 || files > 0) {
        int64_t bytes_read = stats_[level].bytes_readn +
                             stats_[level].bytes_readnp1;
        int64_t bytes_new = stats_[level].bytes_written -
                            stats_[level].bytes_readnp1;
        double amplify = (stats_[level].bytes_readn == 0)
            ? 0.0
            : (stats_[level].bytes_written +
               stats_[level].bytes_readnp1 +
               stats_[level].bytes_readn) /
                (double) stats_[level].bytes_readn;

        total_bytes_read += bytes_read;
        total_bytes_written += stats_[level].bytes_written;

        snprintf(
            buf, sizeof(buf),
            "%3d %8d %8.0f %5.1f %9.0f %9.0f %9.0f %9.0f %9.0f %9.0f %10.1f %9.1f %11.1f %8d %8d %8d %8d %8d %9.1f %9lu\n",
            level,
            files,
            versions_->NumLevelBytes(level) / 1048576.0,
            versions_->NumLevelBytes(level) /
                versions_->MaxBytesForLevel(level),
            stats_[level].micros / 1e6,
            bytes_read / 1048576.0,
            stats_[level].bytes_written / 1048576.0,
            stats_[level].bytes_readn / 1048576.0,
            stats_[level].bytes_readnp1 / 1048576.0,
            bytes_new / 1048576.0,
            amplify,
            // +1 to avoid division by 0
            (bytes_read / 1048576.0) / ((stats_[level].micros+1) / 1000000.0),
            (stats_[level].bytes_written / 1048576.0) /
                ((stats_[level].micros+1) / 1000000.0),
            stats_[level].files_in_leveln,
            stats_[level].files_in_levelnp1,
            stats_[level].files_out_levelnp1,
            stats_[level].files_out_levelnp1 - stats_[level].files_in_levelnp1,
            stats_[level].count,
            stall_leveln_slowdown_[level] / 1000000.0,
            (unsigned long) stall_leveln_slowdown_count_[level]);
        total_slowdown += stall_leveln_slowdown_[level];
        total_slowdown_count += stall_leveln_slowdown_count_[level];
        value->append(buf);
      }
    }

    interval_bytes_new = stats_[0].bytes_written - last_stats_.bytes_new_;
    interval_bytes_read = total_bytes_read - last_stats_.bytes_read_;
    interval_bytes_written = total_bytes_written - last_stats_.bytes_written_;
    interval_seconds_up = seconds_up - last_stats_.seconds_up_;

    snprintf(buf, sizeof(buf), "Uptime(secs): %.1f total, %.1f interval\n",
             seconds_up, interval_seconds_up);
    value->append(buf);

    snprintf(buf, sizeof(buf),
             "Compaction IO cumulative (GB): "
             "%.2f new, %.2f read, %.2f write, %.2f read+write\n",
             stats_[0].bytes_written / (1048576.0 * 1024),
             total_bytes_read / (1048576.0 * 1024),
             total_bytes_written / (1048576.0 * 1024),
             (total_bytes_read + total_bytes_written) / (1048576.0 * 1024));
    value->append(buf);

    snprintf(buf, sizeof(buf),
             "Compaction IO cumulative (MB/sec): "
             "%.1f new, %.1f read, %.1f write, %.1f read+write\n",
             stats_[0].bytes_written / 1048576.0 / seconds_up,
             total_bytes_read / 1048576.0 / seconds_up,
             total_bytes_written / 1048576.0 / seconds_up,
             (total_bytes_read + total_bytes_written) / 1048576.0 / seconds_up);
    value->append(buf);

    // +1 to avoid divide by 0 and NaN
    snprintf(buf, sizeof(buf),
             "Amplification cumulative: %.1f write, %.1f compaction\n",
             (double) total_bytes_written / (stats_[0].bytes_written+1),
             (double) (total_bytes_written + total_bytes_read)
                  / (stats_[0].bytes_written+1));
    value->append(buf);

    snprintf(buf, sizeof(buf),
             "Compaction IO interval (MB): "
             "%.2f new, %.2f read, %.2f write, %.2f read+write\n",
             interval_bytes_new / 1048576.0,
             interval_bytes_read/ 1048576.0,
             interval_bytes_written / 1048576.0,
             (interval_bytes_read + interval_bytes_written) / 1048576.0);
    value->append(buf);

    snprintf(buf, sizeof(buf),
             "Compaction IO interval (MB/sec): "
             "%.1f new, %.1f read, %.1f write, %.1f read+write\n",
             interval_bytes_new / 1048576.0 / interval_seconds_up,
             interval_bytes_read / 1048576.0 / interval_seconds_up,
             interval_bytes_written / 1048576.0 / interval_seconds_up,
             (interval_bytes_read + interval_bytes_written)
                 / 1048576.0 / interval_seconds_up);
    value->append(buf);

    // +1 to avoid divide by 0 and NaN
    snprintf(buf, sizeof(buf),
             "Amplification interval: %.1f write, %.1f compaction\n",
             (double) interval_bytes_written / (interval_bytes_new+1),
             (double) (interval_bytes_written + interval_bytes_read) /
                  (interval_bytes_new+1));
    value->append(buf);

    snprintf(buf, sizeof(buf),
            "Stalls(secs): %.3f level0_slowdown, %.3f level0_numfiles, "
            "%.3f memtable_compaction, %.3f leveln_slowdown\n",
            stall_level0_slowdown_ / 1000000.0,
            stall_level0_num_files_ / 1000000.0,
            stall_memtable_compaction_ / 1000000.0,
            total_slowdown / 1000000.0);
    value->append(buf);

    snprintf(buf, sizeof(buf),
            "Stalls(count): %lu level0_slowdown, %lu level0_numfiles, "
            "%lu memtable_compaction, %lu leveln_slowdown\n",
            (unsigned long) stall_level0_slowdown_count_,
            (unsigned long) stall_level0_num_files_count_,
            (unsigned long) stall_memtable_compaction_count_,
            (unsigned long) total_slowdown_count);
    value->append(buf);

    last_stats_.bytes_read_ = total_bytes_read;
    last_stats_.bytes_written_ = total_bytes_written;
    last_stats_.bytes_new_ = stats_[0].bytes_written;
    last_stats_.seconds_up_ = seconds_up;

    return true;
  } else if (in == "sstables") {
    *value = versions_->current()->DebugString();
    return true;
  } else if (in == "num-immutable-mem-table") {
    *value = std::to_string(imm_.size());
    return true;
  }

  return false;
}

void DBImpl::GetApproximateSizes(
    const Range* range, int n,
    uint64_t* sizes) {
  // TODO(opt): better implementation
  Version* v;
  {
    MutexLock l(&mutex_);
    versions_->current()->Ref();
    v = versions_->current();
  }

  for (int i = 0; i < n; i++) {
    // Convert user_key into a corresponding internal key.
    InternalKey k1(range[i].start, kMaxSequenceNumber, kValueTypeForSeek);
    InternalKey k2(range[i].limit, kMaxSequenceNumber, kValueTypeForSeek);
    uint64_t start = versions_->ApproximateOffsetOf(v, k1);
    uint64_t limit = versions_->ApproximateOffsetOf(v, k2);
    sizes[i] = (limit >= start ? limit - start : 0);
  }

  {
    MutexLock l(&mutex_);
    v->Unref();
  }
}

inline void DBImpl::DelayLoggingAndReset() {
  if (delayed_writes_ > 0) {
    Log(options_.info_log, "delayed %d write...\n", delayed_writes_ );
    delayed_writes_ = 0;
  }
}

Status DBImpl::DeleteFile(std::string name) {
  uint64_t number;
  FileType type;
  WalFileType log_type;
  if (!ParseFileName(name, &number, &type, &log_type) ||
      (type != kTableFile && type != kLogFile)) {
    Log(options_.info_log, "DeleteFile %s failed.\n", name.c_str());
    return Status::InvalidArgument("Invalid file name");
  }

  Status status;
  if (type == kLogFile) {
    // Only allow deleting archived log files
    if (log_type != kArchivedLogFile) {
      Log(options_.info_log, "DeleteFile %s failed.\n", name.c_str());
      return Status::NotSupported("Delete only supported for archived logs");
    }
    status = env_->DeleteFile(options_.wal_dir + "/" + name.c_str());
    if (!status.ok()) {
      Log(options_.info_log, "DeleteFile %s failed.\n", name.c_str());
    }
    return status;
  }

  int level;
  FileMetaData metadata;
  int maxlevel = NumberLevels();
  VersionEdit edit(maxlevel);
  DeletionState deletion_state;
  {
    MutexLock l(&mutex_);
    status = versions_->GetMetadataForFile(number, &level, &metadata);
    if (!status.ok()) {
      Log(options_.info_log, "DeleteFile %s failed. File not found\n",
                             name.c_str());
      return Status::InvalidArgument("File not found");
    }
    assert((level > 0) && (level < maxlevel));

    // If the file is being compacted no need to delete.
    if (metadata.being_compacted) {
      Log(options_.info_log,
          "DeleteFile %s Skipped. File about to be compacted\n", name.c_str());
      return Status::OK();
    }

    // Only the files in the last level can be deleted externally.
    // This is to make sure that any deletion tombstones are not
    // lost. Check that the level passed is the last level.
    for (int i = level + 1; i < maxlevel; i++) {
      if (versions_->NumLevelFiles(i) != 0) {
        Log(options_.info_log,
            "DeleteFile %s FAILED. File not in last level\n", name.c_str());
        return Status::InvalidArgument("File not in last level");
      }
    }
    edit.DeleteFile(level, number);
    status = versions_->LogAndApply(&edit, &mutex_);
    FindObsoleteFiles(deletion_state, false);
  } // lock released here
  LogFlush(options_.info_log);

  if (status.ok()) {
    // remove files outside the db-lock
    PurgeObsoleteFiles(deletion_state);
  }
  return status;
}

void DBImpl::GetLiveFilesMetaData(std::vector<LiveFileMetaData> *metadata) {
  MutexLock l(&mutex_);
  return versions_->GetLiveFilesMetaData(metadata);
}

Status DBImpl::GetDbIdentity(std::string& identity) {
  std::string idfilename = IdentityFileName(dbname_);
  unique_ptr<SequentialFile> idfile;
  const EnvOptions soptions;
  Status s = env_->NewSequentialFile(idfilename, &idfile, soptions);
  if (!s.ok()) {
    return s;
  }
  uint64_t file_size;
  s = env_->GetFileSize(idfilename, &file_size);
  if (!s.ok()) {
    return s;
  }
  char buffer[file_size];
  Slice id;
  s = idfile->Read(file_size, &id, buffer);
  if (!s.ok()) {
    return s;
  }
  identity.assign(id.ToString());
  // If last character is '\n' remove it from identity
  if (identity.size() > 0 && identity.back() == '\n') {
    identity.pop_back();
  }
  return s;
}

// Default implementations of convenience methods that subclasses of DB
// can call if they wish
Status DB::Put(const WriteOptions& opt, const Slice& key, const Slice& value) {
  WriteBatch batch;
  batch.Put(key, value);
  return Write(opt, &batch);
}

Status DB::Delete(const WriteOptions& opt, const Slice& key) {
  WriteBatch batch;
  batch.Delete(key);
  return Write(opt, &batch);
}

Status DB::Merge(const WriteOptions& opt, const Slice& key,
                 const Slice& value) {
  WriteBatch batch;
  batch.Merge(key, value);
  return Write(opt, &batch);
}

DB::~DB() { }

Status DB::Open(const Options& options, const std::string& dbname, DB** dbptr) {
  *dbptr = nullptr;
  EnvOptions soptions;

  if (options.block_cache != nullptr && options.no_block_cache) {
    return Status::InvalidArgument(
        "no_block_cache is true while block_cache is not nullptr");
  }

  DBImpl* impl = new DBImpl(options, dbname);
  Status s = impl->env_->CreateDirIfMissing(impl->options_.wal_dir);
  if (!s.ok()) {
    delete impl;
    return s;
  }

  s = impl->CreateArchivalDirectory();
  if (!s.ok()) {
    delete impl;
    return s;
  }
  impl->mutex_.Lock();
  VersionEdit edit(impl->NumberLevels());
  s = impl->Recover(&edit); // Handles create_if_missing, error_if_exists
  if (s.ok()) {
    uint64_t new_log_number = impl->versions_->NewFileNumber();
    unique_ptr<WritableFile> lfile;
    soptions.use_mmap_writes = false;
    s = options.env->NewWritableFile(
      LogFileName(impl->options_.wal_dir, new_log_number),
      &lfile,
      soptions
    );
    if (s.ok()) {
      lfile->SetPreallocationBlockSize(1.1 * options.write_buffer_size);
      edit.SetLogNumber(new_log_number);
      impl->logfile_number_ = new_log_number;
      impl->log_.reset(new log::Writer(std::move(lfile)));
      s = impl->versions_->LogAndApply(&edit, &impl->mutex_);
    }
    if (s.ok()) {
      impl->mem_->SetLogNumber(impl->logfile_number_);
      impl->DeleteObsoleteFiles();
      impl->MaybeScheduleFlushOrCompaction();
      impl->MaybeScheduleLogDBDeployStats();
    }
  }
  impl->mutex_.Unlock();

  if (options.compaction_style == kCompactionStyleUniversal) {
    int num_files;
    for (int i = 1; i < impl->NumberLevels(); i++) {
      num_files = impl->versions_->NumLevelFiles(i);
      if (num_files > 0) {
        s = Status::InvalidArgument("Not all files are at level 0. Cannot "
          "open with universal compaction style.");
        break;
      }
    }
  }

  if (s.ok()) {
    *dbptr = impl;
  } else {
    delete impl;
  }
  return s;
}

Snapshot::~Snapshot() {
}

Status DestroyDB(const std::string& dbname, const Options& options) {
  const InternalKeyComparator comparator(options.comparator);
  const InternalFilterPolicy filter_policy(options.filter_policy);
  const Options& soptions(SanitizeOptions(
    dbname, &comparator, &filter_policy, options));
  Env* env = soptions.env;
  std::vector<std::string> filenames;
  std::vector<std::string> archiveFiles;

  std::string archivedir = ArchivalDirectory(dbname);
  // Ignore error in case directory does not exist
  env->GetChildren(dbname, &filenames);

  if (dbname != soptions.wal_dir) {
    std::vector<std::string> logfilenames;
    env->GetChildren(soptions.wal_dir, &logfilenames);
    filenames.insert(filenames.end(), logfilenames.begin(), logfilenames.end());
    archivedir = ArchivalDirectory(soptions.wal_dir);
  }

  if (filenames.empty()) {
    return Status::OK();
  }

  FileLock* lock;
  const std::string lockname = LockFileName(dbname);
  Status result = env->LockFile(lockname, &lock);
  if (result.ok()) {
    uint64_t number;
    FileType type;
    for (size_t i = 0; i < filenames.size(); i++) {
      if (ParseFileName(filenames[i], &number, &type) &&
          type != kDBLockFile) {  // Lock file will be deleted at end
        Status del;
        if (type == kMetaDatabase) {
          del = DestroyDB(dbname + "/" + filenames[i], options);
        } else if (type == kLogFile) {
          del = env->DeleteFile(soptions.wal_dir + "/" + filenames[i]);
        } else {
          del = env->DeleteFile(dbname + "/" + filenames[i]);
        }
        if (result.ok() && !del.ok()) {
          result = del;
        }
      }
    }

    env->GetChildren(archivedir, &archiveFiles);
    // Delete archival files.
    for (size_t i = 0; i < archiveFiles.size(); ++i) {
      if (ParseFileName(archiveFiles[i], &number, &type) &&
          type == kLogFile) {
        Status del = env->DeleteFile(archivedir + "/" + archiveFiles[i]);
        if (result.ok() && !del.ok()) {
          result = del;
        }
      }
    }
    // ignore case where no archival directory is present.
    env->DeleteDir(archivedir);

    env->UnlockFile(lock);  // Ignore error since state is already gone
    env->DeleteFile(lockname);
    env->DeleteDir(dbname);  // Ignore error in case dir contains other files
    env->DeleteDir(soptions.wal_dir);
  }
  return result;
}

//
// A global method that can dump out the build version
void dumpLeveldbBuildVersion(Logger * log) {
  Log(log, "Git sha %s", rocksdb_build_git_sha);
  Log(log, "Compile time %s %s",
      rocksdb_build_compile_time, rocksdb_build_compile_date);
}

}  // namespace rocksdb<|MERGE_RESOLUTION|>--- conflicted
+++ resolved
@@ -2622,12 +2622,8 @@
   BumpPerfTime(&perf_context.get_snapshot_time, &snapshot_timer);
   if (mem->Get(lkey, value, &s, merge_context, options_)) {
     // Done
-<<<<<<< HEAD
+    RecordTick(options_.statistics.get(), MEMTABLE_HIT);
   } else if (imm.Get(lkey, value, &s, merge_context, options_)) {
-=======
-    RecordTick(options_.statistics.get(), MEMTABLE_HIT);
-  } else if (imm.Get(lkey, value, &s, &merge_operands, options_)) {
->>>>>>> b1d2de4a
     // Done
     RecordTick(options_.statistics.get(), MEMTABLE_HIT);
   } else {
@@ -2637,11 +2633,8 @@
     current->Get(options, lkey, value, &s, &merge_context, &stats,
                  options_, value_found);
     have_stat_update = true;
-<<<<<<< HEAD
     BumpPerfTime(&perf_context.get_from_output_files_time, &from_files_timer);
-=======
     RecordTick(options_.statistics.get(), MEMTABLE_MISS);
->>>>>>> b1d2de4a
   }
 
   StopWatchNano post_process_timer(env_, false);
